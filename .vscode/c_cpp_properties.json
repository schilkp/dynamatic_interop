{
  "configurations": [
    {
      "name": "Linux",
      "includePath": [
        // Dynamatic
        "${workspaceFolder}/include/",
        "${workspaceFolder}/build/include/",
        // Dynamatic (experimental) 
        "${workspaceFolder}/experimental/include/",
        "${workspaceFolder}/build/experimental/include/",
        // Dynamatic (tutorials) 
        "${workspaceFolder}/tutorials/include/",
        "${workspaceFolder}/build/tutorials/include/",
        // CIRCT
        "${workspaceFolder}/circt/include/",
        "${workspaceFolder}/circt/build/include/",
        "${workspaceFolder}/circt/llvm/llvm/include/",
        "${workspaceFolder}/circt/llvm/mlir/include/",
        "${workspaceFolder}/circt/llvm/build/include/",
        "${workspaceFolder}/circt/llvm/build/tools/mlir/include/",
<<<<<<< HEAD
        // GUROBI
        "/opt/gurobi1001/linux64/include/"
=======
        // Gurobi
        "${env:GUROBI_HOME}/include/"
>>>>>>> 2e3a0928
      ],
      "intelliSenseMode": "linux-clang-x64",
      "compilerPath": "/usr/bin/clang",
      "cStandard": "c17",
      "cppStandard": "c++17",
      "configurationProvider": "ms-vscode.cpptools"
    }
  ],
  "version": 4
}<|MERGE_RESOLUTION|>--- conflicted
+++ resolved
@@ -19,13 +19,8 @@
         "${workspaceFolder}/circt/llvm/mlir/include/",
         "${workspaceFolder}/circt/llvm/build/include/",
         "${workspaceFolder}/circt/llvm/build/tools/mlir/include/",
-<<<<<<< HEAD
-        // GUROBI
-        "/opt/gurobi1001/linux64/include/"
-=======
         // Gurobi
         "${env:GUROBI_HOME}/include/"
->>>>>>> 2e3a0928
       ],
       "intelliSenseMode": "linux-clang-x64",
       "compilerPath": "/usr/bin/clang",
