library ieee;
use ieee.std_logic_1164.all;
use ieee.numeric_std.all;
use ieee.math_real.all;
use work.types.all;

entity mux is
  generic (
    SIZE         : integer;
    DATA_WIDTH   : integer;
    SELECT_WIDTH : integer
  );
  port (
    clk, rst : in std_logic;
    -- data input channels
    ins       : in  data_array(SIZE - 1 downto 0)(DATA_WIDTH - 1 downto 0);
    ins_valid : in  std_logic_vector(SIZE - 1 downto 0);
    ins_ready : out std_logic_vector(SIZE - 1 downto 0);
    -- index input channel
    index       : in  std_logic_vector(SELECT_WIDTH - 1 downto 0);
    index_valid : in  std_logic;
    index_ready : out std_logic;
    -- output channel
    outs       : out std_logic_vector(DATA_WIDTH - 1 downto 0);
    outs_valid : out std_logic;
    outs_ready : in  std_logic
  );
end entity;

architecture arch of mux is
  signal tehb_ins                       : std_logic_vector(DATA_WIDTH - 1 downto 0);
  signal tehb_ins_valid, tehb_ins_ready : std_logic;
begin
<<<<<<< HEAD
  process (ins, ins_valid, outs_ready, index, index_valid, tehb_ready)
    variable tmp_data_out  : unsigned(DATA_WIDTH - 1 downto 0);
    variable tmp_valid_out : std_logic;
=======
  process (ins, ins_valid, outs_ready, index, index_valid, tehb_ins_ready)
    variable selectedData                   : std_logic_vector(DATA_WIDTH - 1 downto 0);
    variable selectedData_valid, indexEqual : std_logic;
>>>>>>> e3d147e4
  begin
    selectedData       := ins(0);
    selectedData_valid := '0';

    for i in SIZE - 1 downto 0 loop
      if unsigned(index) = to_unsigned(i, index'length) then
        indexEqual := '1';
      else
        indexEqual := '0';
      end if;
      if indexEqual and index_valid and ins_valid(i) then
        selectedData       := ins(i);
        selectedData_valid := '1';
      end if;
      ins_ready(i) <= (indexEqual and index_valid and ins_valid(i) and tehb_ins_ready) or (not ins_valid(i));
    end loop;

    index_ready    <= (not index_valid) or (selectedData_valid and tehb_ins_ready);
    tehb_ins       <= selectedData;
    tehb_ins_valid <= selectedData_valid;
  end process;

  tehb : entity work.tehb(arch)
    generic map(
      DATA_WIDTH => DATA_WIDTH
    )
    port map(
      clk => clk,
      rst => rst,
      -- input channel
      ins       => tehb_ins,
      ins_valid => tehb_ins_valid,
      ins_ready => tehb_ins_ready,
      -- output channel
      outs       => outs,
      outs_valid => outs_valid,
      outs_ready => outs_ready
    );
end architecture;<|MERGE_RESOLUTION|>--- conflicted
+++ resolved
@@ -31,15 +31,9 @@
   signal tehb_ins                       : std_logic_vector(DATA_WIDTH - 1 downto 0);
   signal tehb_ins_valid, tehb_ins_ready : std_logic;
 begin
-<<<<<<< HEAD
-  process (ins, ins_valid, outs_ready, index, index_valid, tehb_ready)
-    variable tmp_data_out  : unsigned(DATA_WIDTH - 1 downto 0);
-    variable tmp_valid_out : std_logic;
-=======
   process (ins, ins_valid, outs_ready, index, index_valid, tehb_ins_ready)
     variable selectedData                   : std_logic_vector(DATA_WIDTH - 1 downto 0);
     variable selectedData_valid, indexEqual : std_logic;
->>>>>>> e3d147e4
   begin
     selectedData       := ins(0);
     selectedData_valid := '0';
