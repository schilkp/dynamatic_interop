#include "experimental/Transforms/LSQSizing/LSQSizingSupport.h"
#include "experimental/Transforms/LSQSizing/HandshakeSizeLSQs.h"
#include "dynamatic/Transforms/BufferPlacement/CFDFC.h"
#include "dynamatic/Support/TimingModels.h"
<<<<<<< HEAD
#include "dynamatic/Support/CFG.h"
=======
#include "dynamatic/Dialect/Handshake/HandshakeOps.h"
#include "dynamatic/Dialect/Handshake/HandshakeAttributes.h"

>>>>>>> bb90c1a2

#include <unordered_set>
#include <stack>
#include <set>

using namespace mlir;
using namespace dynamatic;
using namespace dynamatic::experimental::lsqsizing;

int extractNodeLatency(mlir::Operation *op, TimingDatabase timingDB) {
  double latency = 0;

  if(!failed(timingDB.getLatency(op, SignalType::DATA, latency)))
    return latency;

  if(op->getName().getStringRef() == "handshake.buffer") { // TODO use some build in class method instead of name?
    auto params = op->getAttrOfType<DictionaryAttr>(RTL_PARAMETERS_ATTR_NAME);
    if (!params) {
      llvm::dbgs() << "BufferOp" << op->getAttrOfType<StringAttr>("handshake.name").str() << " does not have parameters\n";
    }

    auto optTiming = params.getNamed(handshake::BufferOp::TIMING_ATTR_NAME);
    if (!optTiming) {
      llvm::dbgs() << "BufferOp" << op->getAttrOfType<StringAttr>("handshake.name").str() << " does not have timing\n";
    }

    if (auto timing =dyn_cast<handshake::TimingAttr>(optTiming->getValue())) {
      handshake::TimingInfo info = timing.getInfo();
      latency = info.getLatency(SignalType::DATA).value_or(0);
    }   
  }
  else if(op->getName().getStringRef() == "handshake.muli") { // TODO Remove Hardcoding once this is fixed in the handshake dialect
    llvm::dbgs() << "Operation " << op->getName().getStringRef() << " does not have latency, using hardcoded latency of 4\n";
    latency = 4;
  }
  else if(op->getName().getStringRef() == "handshake.mulf") { // TODO Remove Hardcoding once this is fixed in the handshake dialect
    llvm::dbgs() << "Operation " << op->getName().getStringRef() << " does not have latency, using hardcoded latency of 6\n";
    latency = 6;
  }
  else if(op->getName().getStringRef() == "handshake.addf") { // TODO Remove Hardcoding once this is fixed in the handshake dialect
    llvm::dbgs() << "Operation " << op->getName().getStringRef() << " does not have latency, using hardcoded latency of 10\n";
    latency = 10;
  } 
  else if(op->getName().getStringRef() == "handshake.subf") { // TODO Remove Hardcoding once this is fixed in the handshake dialect
    llvm::dbgs() << "Operation " << op->getName().getStringRef() << " does not have latency, using hardcoded latency of 10\n";
    latency = 10;
  } 
  else if(op->getName().getStringRef() == "handshake.divui") { // TODO Remove Hardcoding once this is fixed in the handshake dialect
    llvm::dbgs() << "Operation " << op->getName().getStringRef() << " does not have latency, using hardcoded latency of 36\n";
    latency = 36;
  }
  else if(op->getName().getStringRef() == "handshake.divsi") { // TODO Remove Hardcoding once this is fixed in the handshake dialect
    llvm::dbgs() << "Operation " << op->getName().getStringRef() << " does not have latency, using hardcoded latency of 36\n";
    latency = 36;
  } 
  else if(op->getName().getStringRef() == "handshake.divf") { // TODO Remove Hardcoding once this is fixed in the handshake dialect
    llvm::dbgs() << "Operation " << op->getName().getStringRef() << " does not have latency, using hardcoded latency of 30\n";
    latency = 30;
  } 
  else if(op->getName().getStringRef() == "handshake.cmpf") { // TODO Remove Hardcoding once this is fixed in the handshake dialect
    llvm::dbgs() << "Operation " << op->getName().getStringRef() << " does not have latency, using hardcoded latency of 2\n";
    latency = 2;
  }
  else {
    llvm::dbgs() << "Operation " << op->getName().getStringRef() << " does not have latency\n";
    latency = 0;
  }
  
  return latency;
}

AdjListGraph::AdjListGraph(handshake::FuncOp funcOp, llvm::SetVector<unsigned> cfdfcBBs, TimingDatabase timingDB, unsigned II) {

<<<<<<< HEAD
  for (Operation &op : funcOp.getOps()) {
    // Get operation's basic block
    unsigned srcBB;
    if (auto optBB = getLogicBB(&op); !optBB.has_value())
      continue;
    else
      srcBB = *optBB;

    // The basic block the operation belongs to must be selected
    if (!cfdfcBBs.contains(srcBB))
      continue;

    // Add the unit and valid outgoing channels to the CFDFC
    double latency;
    //llvm::dbgs() << "unit: " << unit->getAttrOfType<StringAttr>("handshake.name") << "\n";
    if(failed(timingDB.getLatency(&op, SignalType::DATA, latency))) {
      if(op.getName().getStringRef() == "handshake.oehb") {
        addNode(&op, 1); // TODO update logic for new buffer parameter when merging
      } 
      else {
        addNode(&op, 0);
      }
    } 
    else {
      addNode(&op, latency);
=======
  for(auto &unit: cfdfc.units) {
    int latency = extractNodeLatency(unit, timingDB);
    addNode(unit, latency);
  }

  for(auto &channel: cfdfc. channels) {
    mlir::Operation *srcOp = channel.getDefiningOp();
    for(Operation *destOp: channel.getUsers()) {
      addEdge(srcOp, destOp);
>>>>>>> bb90c1a2
    }

    for (OpResult res : op.getResults()) {
      assert(std::distance(res.getUsers().begin(), res.getUsers().end()) == 1 &&
             "value must have unique user");

      // Get the value's unique user and its basic block
      Operation *user = *res.getUsers().begin();
      unsigned dstBB;
      if (std::optional<unsigned> optBB = getLogicBB(user); !optBB.has_value())
        continue;
      else
        dstBB = *optBB;

      if (srcBB != dstBB) {
        // The channel is in the CFDFC if it belongs belong to a selected arch
        // between two basic blocks
        for (size_t i = 0; i < cfdfcBBs.size(); ++i) {
          unsigned nextBB = i == cfdfcBBs.size() - 1 ? 0 : i + 1;
          if (srcBB == cfdfcBBs[i] && dstBB == cfdfcBBs[nextBB]) {
            addChannelEdges(res);
            if (buffer::CFDFC::isCFDFCBackedge(res))
              addChannelBackedges(res, (II * -1));
            break;
          }
        }
      } else if (cfdfcBBs.size() == 1) {
        // The channel is in the CFDFC if its producer/consumer belong to the
        // same basic block and the CFDFC is just a block looping to itself
            addChannelEdges(res);
            if (buffer::CFDFC::isCFDFCBackedge(res))
              addChannelBackedges(res, (II * -1));
      } else if (!isBackedge(res)) {
        // The channel is in the CFDFC if its producer/consumer belong to the
        // same basic block and the channel is not a backedge
        addChannelEdges(res);
      }
    }
  }

  
}



void AdjListGraph::addNode(mlir::Operation *op, int latency) {
    nodes.insert({op->getAttrOfType<StringAttr>("handshake.name").str(), AdjListNode{latency, op, {}, {}}});
}

void AdjListGraph::addEdge(mlir::Operation * src, mlir::Operation * dest) {
    nodes.at(src->getAttrOfType<StringAttr>("handshake.name").str()).edges.push_back(dest->getAttrOfType<StringAttr>("handshake.name").str()); // Add edge from node u to node v
}

void AdjListGraph::addBackedge(mlir::Operation * src, mlir::Operation * dest) {
    nodes.at(src->getAttrOfType<StringAttr>("handshake.name").str()).backedges.push_back(dest->getAttrOfType<StringAttr>("handshake.name").str()); // Add edge from node u to node v
}

void AdjListGraph::addChannelEdges(mlir::Value res) {
    mlir::Operation *srcOp = res.getDefiningOp();
    for(Operation *destOp: res.getUsers()) {
      addEdge(srcOp, destOp);
    }
}

void AdjListGraph::addChannelBackedges(mlir::Value res, int latency) {
    mlir::Operation *srcOp = res.getDefiningOp();
    for(Operation *destOp: res.getUsers()) {
      insertArtificialNodeOnBackedge(srcOp, destOp, latency);
    }
}


void AdjListGraph::printGraph() {
    for (const auto& pair : nodes) {
        std::string opName = pair.first;
        const AdjListNode& node = pair.second;
        llvm::dbgs()  << opName << " (lat: " << node.latency << "): ";
        for (std::string edge : node.edges) {
            llvm::dbgs() << edge << ", ";
        }
        if(node.backedges.size() > 0) {
          llvm::dbgs() << " || ";
          for(std::string backedge : node.backedges) {
              llvm::dbgs() << backedge << ", ";
          }
        }
        llvm::dbgs() << "\n";
    }
}

void AdjListGraph::printPath(std::vector<std::string> path) {
    for (std::string node : path) {
        llvm::dbgs() << node << "(" << nodes.at(node).latency << ") - ";
    }
    llvm::dbgs() << "\n";
}

void AdjListGraph::insertArtificialNodeOnBackedge(mlir::Operation* src, mlir::Operation* dest, int latency) {
  // create new node name from src and dest name
  std::string srcName = src->getAttrOfType<StringAttr>("handshake.name").str();
  std::string destName = dest->getAttrOfType<StringAttr>("handshake.name").str();
  std::string newNodeName = "backedge_" + srcName + "_" + destName;

  //remove regular edge from src to dest
  nodes.at(srcName).edges.remove(destName);

  // create node and add edge from src to new node and new node to dest
  nodes.insert({newNodeName, AdjListNode{latency, nullptr, {}, {destName}}});
  nodes.at(srcName).backedges.push_back(newNodeName);
}


void AdjListGraph::dfs(std::string& currentNode, std::string& end, std::vector<std::string>& currentPath, std::set<std::string>& visited, std::vector<std::vector<std::string>>& paths, bool ignoreBackedges) {
    // If the current node is the target, add the current path to paths and return.
    if (currentNode == end) {
        paths.push_back(currentPath);
        return;
    }

    // Iterate over all adjacent nodes
    for (std::string& neighbor : nodes.at(currentNode).edges) {
        // If the neighbor has not been visited, visit it
        if (visited.find(neighbor) == visited.end()) {
            visited.insert(neighbor); // Mark as visited
            currentPath.push_back(neighbor); // Add to the current pat
            // Recursively visit the neighbor
            dfs(neighbor, end, currentPath, visited, paths, ignoreBackedges);
            // Backtrack: remove the neighbor from the current path and visited set for other paths
            currentPath.pop_back();
            visited.erase(neighbor);
        }
    }

    if(!ignoreBackedges) {
        for (std::string& neighbor : nodes.at(currentNode).backedges) {
        // If the neighbor has not been visited, visit it
        if (visited.find(neighbor) == visited.end()) {
            visited.insert(neighbor); // Mark as visited
            currentPath.push_back(neighbor); // Add to the current pat
            // Recursively visit the neighbor
            dfs(neighbor, end, currentPath, visited, paths, ignoreBackedges);
            // Backtrack: remove the neighbor from the current path and visited set for other paths
            currentPath.pop_back();
            visited.erase(neighbor);
        }
    }
    }
}

std::vector<std::vector<std::string>> AdjListGraph::findPaths(std::string start, std::string end, bool ignoreBackedge) {
    std::vector<std::vector<std::string>> paths;
    std::vector<std::string> currentPath{start};
    std::set<std::string> visited{start};
    dfs(start, end, currentPath, visited, paths, ignoreBackedge);
    return paths;
}


std::vector<std::vector<std::string>> AdjListGraph::findPaths(mlir::Operation *startOp, mlir::Operation *endOp, bool ignoreBackedge) {
  assert(startOp && endOp && "Start and end operations must not be null");
  llvm::dbgs() << "Finding paths from " << startOp->getAttrOfType<StringAttr>("handshake.name").str() << " to " << endOp->getAttrOfType<StringAttr>("handshake.name").str() << "\n";
  return findPaths(startOp->getAttrOfType<StringAttr>("handshake.name").str(), endOp->getAttrOfType<StringAttr>("handshake.name").str(), ignoreBackedge);
}


std::vector<std::string> AdjListGraph::findLongestNonCyclicPath(mlir::Operation *startOp) {
  std::string start = startOp->getAttrOfType<StringAttr>("handshake.name").str();
  std::vector<std::string> path;
  std::stack<std::pair<std::vector<std::string>, std::set<std::string>>> pathStack;
  int maxLatency = 0;
  // Initialize the stack with the path containing the source node and its visited set
  pathStack.push({{start}, {start}});
  while (!pathStack.empty()) {
    // Get the current path and visited set from the stack
    auto [currentPath, visited] = pathStack.top();
    pathStack.pop();
    // Get the last node in the current path
    std::string currentNode = currentPath.back();
    // If the current latency is higher than the max latency, update the max latency and path
    if (getPathLatency(currentPath) >= maxLatency) {
      maxLatency = getPathLatency(currentPath);
      path = currentPath;
    }
    // Get all adjacent nodes of the current node
    for (const std::string& neighbor : nodes.at(currentNode).edges) {
      // If the neighbor has not been visited in the current path, extend the path
      if (visited.find(neighbor) == visited.end()) {
          std::vector<std::string> newPath = currentPath;
          newPath.push_back(neighbor);
          std::set<std::string> newVisited = visited;
          newVisited.insert(neighbor);
          // Push the new path and updated visited set onto the stack
          pathStack.push({newPath, newVisited});
      }
    }
  }
  return path;
}


int AdjListGraph::getPathLatency(std::vector<std::string> path) {
  int latency = 0;
  for(auto &node: path) {
    latency += nodes.at(node).latency;
  }
  return latency;
}

std::vector<mlir::Operation*> AdjListGraph::getOperationsWithOpName(std::string opName) {
  std::vector<mlir::Operation*> ops;
  for(auto &node: nodes) {
    if(node.second.op && std::string(node.second.op->getName().getStringRef()) == opName)
    {
      ops.push_back(node.second.op);
    }
  }
  return ops;
}


int AdjListGraph::findMaxPathLatency(mlir::Operation *startOp, mlir::Operation *endOp, bool ignoreBackedge) {
  assert(startOp && endOp && "Start and end operations must not be null");
  std::vector<std::vector<std::string>> paths = findPaths(startOp, endOp, ignoreBackedge);
  int maxLatency = 0;
  std::vector<std::string> maxPath;
  for(auto &path: paths)
  {
    int latency = getPathLatency(path);
    if(maxLatency < latency) {
      maxLatency = latency;
      maxPath = path;
    }
  }
  
  llvm::dbgs() << "latency: " << maxLatency << " path: ";
  printPath(maxPath);

  return maxLatency;
}

int AdjListGraph::findMinPathLatency(mlir::Operation *startOp, mlir::Operation *endOp, bool ignoreBackedge) {
  assert(startOp && endOp && "Start and end operations must not be null");
  std::vector<std::vector<std::string>> paths = findPaths(startOp, endOp, ignoreBackedge);
  int minLatency = INT_MAX;
  for(auto &path: paths)
  {
    minLatency = std::min(minLatency, getPathLatency(path));
  }
  return minLatency;
}


std::vector<mlir::Operation*> AdjListGraph::getConnectedOps(mlir::Operation *op) {
  std::vector<mlir::Operation*> connectedOps;
  std::string opName = op->getAttrOfType<StringAttr>("handshake.name").str();

  for(auto &node: nodes.at(opName).edges) {
    connectedOps.push_back(nodes.at(node).op);
  }

  for(auto &aritificalNode: nodes.at(opName).backedges) {
    for(auto &node: nodes.at(aritificalNode).backedges) {
      connectedOps.push_back(nodes.at(node).op);
    }
  }

  return connectedOps;
}
<|MERGE_RESOLUTION|>--- conflicted
+++ resolved
@@ -2,13 +2,10 @@
 #include "experimental/Transforms/LSQSizing/HandshakeSizeLSQs.h"
 #include "dynamatic/Transforms/BufferPlacement/CFDFC.h"
 #include "dynamatic/Support/TimingModels.h"
-<<<<<<< HEAD
 #include "dynamatic/Support/CFG.h"
-=======
 #include "dynamatic/Dialect/Handshake/HandshakeOps.h"
 #include "dynamatic/Dialect/Handshake/HandshakeAttributes.h"
 
->>>>>>> bb90c1a2
 
 #include <unordered_set>
 #include <stack>
@@ -82,7 +79,6 @@
 
 AdjListGraph::AdjListGraph(handshake::FuncOp funcOp, llvm::SetVector<unsigned> cfdfcBBs, TimingDatabase timingDB, unsigned II) {
 
-<<<<<<< HEAD
   for (Operation &op : funcOp.getOps()) {
     // Get operation's basic block
     unsigned srcBB;
@@ -96,30 +92,7 @@
       continue;
 
     // Add the unit and valid outgoing channels to the CFDFC
-    double latency;
-    //llvm::dbgs() << "unit: " << unit->getAttrOfType<StringAttr>("handshake.name") << "\n";
-    if(failed(timingDB.getLatency(&op, SignalType::DATA, latency))) {
-      if(op.getName().getStringRef() == "handshake.oehb") {
-        addNode(&op, 1); // TODO update logic for new buffer parameter when merging
-      } 
-      else {
-        addNode(&op, 0);
-      }
-    } 
-    else {
-      addNode(&op, latency);
-=======
-  for(auto &unit: cfdfc.units) {
-    int latency = extractNodeLatency(unit, timingDB);
-    addNode(unit, latency);
-  }
-
-  for(auto &channel: cfdfc. channels) {
-    mlir::Operation *srcOp = channel.getDefiningOp();
-    for(Operation *destOp: channel.getUsers()) {
-      addEdge(srcOp, destOp);
->>>>>>> bb90c1a2
-    }
+    addNode(&op, extractNodeLatency(&op, timingDB));
 
     for (OpResult res : op.getResults()) {
       assert(std::distance(res.getUsers().begin(), res.getUsers().end()) == 1 &&
