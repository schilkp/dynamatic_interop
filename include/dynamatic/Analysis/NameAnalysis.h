--- conflicted
+++ resolved
@@ -191,17 +191,6 @@
   /// string at the end (e.g., "baseName0" -> "baseName1" -> ...).
   std::string deriveUniqueName(StringRef base);
 
-<<<<<<< HEAD
-  /// Adds the bidirectional mapping between an operation and its name to our
-  /// maps. It's assumed that the operation/name pair was unknown before.
-  void addMapping(Operation *op, StringRef name) {
-    nameToOp[name] = op;
-    opToName[op] = name;
-    allNames.insert(name.str());
-  }
-
-=======
->>>>>>> d158349a
   /// Determines whether the operation is intrinsically named i.e., whether it
   /// has a naturally unique name that is not represented through our Handhsake
   /// attribute. If it does, updates our internal mappings to make sure it is
