//===- MemoryInterfaces.h - Memory interface helpers ------------*- C++ -*-===//
//
// Dynamatic is under the Apache License v2.0 with LLVM Exceptions.
// See https://llvm.org/LICENSE.txt for license information.
// SPDX-License-Identifier: Apache-2.0 WITH LLVM-exception
//
//===----------------------------------------------------------------------===//
//
// This header declares a couple data-structures and methods to work with
// Handshake memory interfaces (e.g., `handshake::MemoryControllerOp`,
// `handshake::LSQOp`).
//
//===----------------------------------------------------------------------===//

#ifndef DYNAMATIC_DIALECT_HANDSHAKE_MEMORY_INTERFACES_H
#define DYNAMATIC_DIALECT_HANDSHAKE_MEMORY_INTERFACES_H

#include "dynamatic/Analysis/NameAnalysis.h"
#include "dynamatic/Dialect/Handshake/HandshakeOps.h"
#include "dynamatic/Support/Backedge.h"
#include "dynamatic/Support/LLVM.h"
#include "mlir/IR/Operation.h"
#include <set>

namespace dynamatic {
// Represents a memory dependeency bteween 2 blocks: the producer basic block
// prodBb, and the consumer basic block consBb isBackward is used to indicate if
// the producer and the consumer are in a loop
struct ProdConsMemDep {
  Block *prodBb;
  Block *consBb;
  bool isBackward;

  ProdConsMemDep(Block *prod, Block *cons, bool backward)
      : prodBb(prod), consBb(cons), isBackward(backward) {}
};

// A group represents all operations belonging to the same basic block bb
struct Group {
  Block *bb;
  std::set<Group *> preds;
  std::set<Group *> succs;

  Group(Block *b) : bb(b) {}

  bool operator<(const Group &other) const { return bb < other.bb; }
};

/// Helper class to keep memory dependencies annotations consistent when
/// lowering memory operations.
///
/// When lowering memory operations, one usually wants to replace a memory
/// access with an equivalent one from a "lower-level" dialect while keeping the
/// memory-related attributes (interface and dependence information)
/// semantically equivalent. However, each `handshake::MemoryDependenceAttr`
/// attribute refers to the memory access with which the dependency exists via
/// its unique name, which becomes incorrect when the referenced access changes
/// name after its associated operation is lowered. The class provides an easy
/// way to record such memory access replacements and rename any reference to
/// them in memory dependence annotations across the IR.
class MemoryOpLowering {
public:
  /// Constructs an instance of the class from a reference to a naming analysis
  /// that encompasses all memory accesses that are going to be replaced.
  MemoryOpLowering(NameAnalysis &namer) : namer(namer) {};

  /// Records a replacement from the old operation to the new operation (both
  /// are meant to be memory accesses), naming both in the process if they were
  /// not previously named. In addition, copies the
  /// `handshake::MemoryDependenceArrayAttr` attribute (and the
  /// `handshake::MemoryInterfaceAttr` attribute, if the flag is set) from the
  /// old access to the new one, if present.
  void recordReplacement(Operation *oldOp, Operation *newOp,
                         bool forwardInterface = true);

  /// Walks the IR under the given operation looking for all memory accesses. If
  /// a memory access is annotated with dependencies to other accesses and if
  /// some of these accesses have been replaced (as recorded by a call to
  /// `MemoryOpLowering::recordReplacement`), rewrites them to reference the new
  /// operation's name instead of the old one. Returns true when at least one
  /// memory dependence was modified due to memory access renaming.
  bool renameDependencies(Operation *topLevelOp);

private:
  /// Reference to the naming analysis, used to set/get memory operation's name
  /// when calling `recordReplacement`.
  NameAnalysis &namer;
  /// Records memory operation replacements, mapping the name of the operation
  /// being replaced to the name of the operation it is replaced with.
  llvm::StringMap<std::string> nameChanges;
};

/// Helper class to instantiate appropriate Handshake-level memory interfaces
/// (handshake::MemoryControllerOp and/or handshake::LSQOp) for a set of memory
/// accesses. This abstracts away the complexity of determining the kind of
/// memory interface(s) one needs for a set of memory accesses, the somewhat
/// convoluted creation of SSA inputs for these interface(s), and the "circuit
/// rewiring" requires to connect accesses to interfaces.
///
/// Add memory ports (i.e., load/store-like operations) to the future memory
/// interfaces using `MemoryInterfaceBuilder::addMCPort` and
/// `MemoryInterfaceBuilder::addLSQPort`, then instantiate the interfaces using
/// `MemoryInterfaceBuilder::instantiateInterfaces`. The memory ports' addition
/// order to the builder are reflected in the input ordering of instantiated
/// interfaces.
class MemoryInterfaceBuilder {
public:
  /// Constructs the memory interface builder from the function in which to
  /// instantiate the interface(s), the memory region that the interface(s) must
  /// reference, and a mapping between basic block IDs within the function and
  /// their respective control value, the latter of which which will be used to
  /// trigger the start of memory access groups in the interface(s).
  MemoryInterfaceBuilder(handshake::FuncOp funcOp, Value memref,
                         const DenseMap<unsigned, Value> &ctrlVals)
      : funcOp(funcOp), memref(memref), ctrlVals(ctrlVals) {};

  /// Adds an access port to an MC. The operation must be a load or store
  /// access to an MC. The operation must be tagged with the basic block it
  /// belongs to, which will be used to determine with which other MC ports this
  /// one belongs.
  void addMCPort(Operation *memOp);

  /// Adds an access port to a specific LSQ group. The operation must be a load
  /// or store access to an LSQ. The operation must be tagged with the basic
  /// block it belongs to.
  void addLSQPort(unsigned group, Operation *memOp);

  /// Instantiates appropriate memory interfaces for all the ports that were
  /// added to the builder so far. This may insert no interface, a single MC, a
  /// single LSQ, or both an MC and an LSQ depending on the set of recorded
  /// memory ports. On success, sets the data operand of recorded load access
  /// ports and returns instantiated interfaces through method arguments (which
  /// are set to nullptr if no interface of the type was created). Fails if the
  /// method could not determine memory inputs for the interface(s).
  LogicalResult instantiateInterfaces(OpBuilder &builder,
                                      handshake::MemoryControllerOp &mcOp,
                                      handshake::LSQOp &lsqOp);

<<<<<<< HEAD
  /// Similar to instantiateInterfaces but adds a fork graph analogous to
  /// the group graph and connects the ork nodes to lsq input
  LogicalResult instantiateInterfacesWithForks(
      OpBuilder &builder, handshake::MemoryControllerOp &mcOp,
      handshake::LSQOp &lsqOp, std::set<Group *> &groups,
      DenseMap<Block *, Operation *> &forksGraph, Value start,
      std::vector<Operation *> &alloctionNetwork);
=======
  /// Instantiates appropriate memory interfaces for all the ports that were
  /// added to the builder so far using a pattern rewriter. See overload's
  /// documentation for more details.
  LogicalResult instantiateInterfaces(mlir::PatternRewriter &rewriter,
                                      handshake::MemoryControllerOp &mcOp,
                                      handshake::LSQOp &lsqOp);
>>>>>>> b5e92417

  /// Returns results of load/store-like operations which are to be given as
  /// operands to a memory interface.
  static SmallVector<Value, 2> getMemResultsToInterface(Operation *memOp);

  /// Returns the result of a constant that serves as an MC control signal
  /// (indicating a non-zero number of stores in the block). Instantiates the
  /// constant operation in the IR after the provided none-typed control signal.
  static Value getMCControl(Value ctrl, unsigned numStores, OpBuilder &builder);

  /// Sets the data operand of a load-like operation, reusing the existing
  /// address operand.
  static void setLoadDataOperand(handshake::LoadOpInterface loadOp,
                                 Value dataIn);

private:
  /// Wraps all inputs for instantiating an MC and/or an LSQ for the recorded
  /// memory ports. An empty list of inputs for the MC indicates that no MC is
  /// necessary for the recorded ports. The same is true for the LSQ.
  struct InterfaceInputs {
    /// Inputs for the MC.
    SmallVector<Value> mcInputs;
    /// List of basic block IDs for the MC.
    SmallVector<unsigned> mcBlocks;
    /// Inputs for the LSQ.
    SmallVector<Value> lsqInputs;
    /// List of group sizes for the MC.
    SmallVector<unsigned> lsqGroupSizes;
  };

  /// Groups a list of memory access ports by their group, which is a basic
  /// block ID for the MC and an abstract group number for the LSQ.
  using InterfacePorts = llvm::MapVector<unsigned, SmallVector<Operation *>>;

  /// Handshake function in which to instantiate memory interfaces.
  handshake::FuncOp funcOp;
  /// Memory region that interface will reference.
  Value memref;
  /// Mapping between basic block ID and their respective entry control signal,
  /// for connecting the interface(s)'s control ports.
  DenseMap<unsigned, Value> ctrlVals;

  /// Memory access ports for the MC.
  InterfacePorts mcPorts;
  /// Number of loads to the MC.
  unsigned mcNumLoads = 0;
  /// Memory access ports for the LSQ.
  InterfacePorts lsqPorts;
  /// Number of loads to the LSQ.
  unsigned lsqNumLoads = 0;

  /// Determines the list of inputs for the memory interface(s) to instantiate
  /// from the sets of recorded ports. This performs no verification of the
  /// validity of the ports or their ordering. Fails if inputs could not be
  /// determined, in which case it is not possible to instantiate the
  /// interfaces.
  LogicalResult determineInterfaceInputs(InterfaceInputs &inputs,
                                         OpBuilder &builder);

  LogicalResult determineInterfaceInputsWithForks(
      InterfaceInputs &inputs, OpBuilder &builder, std::set<Group *> &groups,
      DenseMap<Block *, Operation *> &forksGraphs, Value start,
      std::vector<Operation *> &alloctionNetwork);

  /// Returns the control signal for a specific block, as contained in the
  /// `ctrlVals` map. Produces an error on stderr and returns nullptr if no
  /// value exists for the block.
  Value getCtrl(unsigned block);

  /// For a provided memory interface and its memory ports, set the data operand
  /// of load-like operations with successive results of the memory interface.
  void addMemDataResultToLoads(InterfacePorts &ports, Operation *memIfaceOp);

  /// Internal implementation of the interface instantiation logic, taking an
  /// additional edge builder argument that was either created using a basic
  /// operation builder or a conversion pattern rewriter.
  LogicalResult instantiateInterfaces(OpBuilder &builder,
                                      BackedgeBuilder &edgeBuilder,
                                      handshake::MemoryControllerOp &mcOp,
                                      handshake::LSQOp &lsqOp);
};

/// Aggregates LSQ generation information to be passed to the DOT printer under
/// DOT attribute form or to the Chisel LSQ generator under JSON form.
struct LSQGenerationInfo {
  /// The LSQ for which generation information is being derived.
  handshake::LSQOp lsqOp;
  /// The name to give to the RTL module representing the LSQ.
  std::string name;
  /// Signals widths, for data and address buses.
  unsigned dataWidth, addrWidth;
  /// Number of groups, load ports, and store ports the LSQ connects to.
  unsigned numGroups, numLoads, numStores;
  /// Number of loads and store accesses per LSQ group.
  SmallVector<unsigned> loadsPerGroup, storesPerGroup;
  /// Index of first load and store port within each LSQ group (stored as a
  /// vector of vector to support the legacy Chisel LSQ generator, only the
  /// first value in each vector is meaningful).
  SmallVector<SmallVector<unsigned>> loadOffsets, storeOffsets;
  /// Overall indices for all load and store ports, split by LSQ group.
  SmallVector<SmallVector<unsigned>> loadPorts, storePorts;
  /// Depth of queues within the LSQ.
  unsigned depth = 16, depthLoad = 16, depthStore = 16, bufferDepth = 0;
  /// Type of memory interface used to connect the LSQ to an external memory.
  std::string accessType = "BRAM";
  /// Whether to enable speculation.
  bool speculation = false;

  /// Derives generation information for the provided LSQ.
  LSQGenerationInfo(handshake::LSQOp lsqOp, StringRef name = "LSQ");

  /// Derives generation information for the provided LSQ, passed through its
  /// port information.
  LSQGenerationInfo(FuncMemoryPorts &ports, StringRef name = "LSQ");

private:
  /// Called by all constructor to derive generation information for an LSQ
  /// passed through its port information.
  void fromPorts(FuncMemoryPorts &ports);
};

/// Identifies the subset of the control operation's results that are part of
/// the control path to the LSQ interface. The control operations' results
/// that are not of type `NoneType` are ignored and will never be part of the
/// returned vector. Typically, one would call this function on a (lazy-)fork
/// directly providing a group allocation signal to the LSQ to inquire about
/// other fork results that would trigger other group allocations. The
/// returned values are guaranteed to be in the same order as the control
/// operation's results.
SmallVector<Value> getLSQControlPaths(handshake::LSQOp lsqOp,
                                      Operation *ctrlOp);
}; // namespace dynamatic

#endif // DYNAMATIC_DIALECT_HANDSHAKE_MEMORY_INTERFACES_H<|MERGE_RESOLUTION|>--- conflicted
+++ resolved
@@ -62,7 +62,7 @@
 public:
   /// Constructs an instance of the class from a reference to a naming analysis
   /// that encompasses all memory accesses that are going to be replaced.
-  MemoryOpLowering(NameAnalysis &namer) : namer(namer) {};
+  MemoryOpLowering(NameAnalysis &namer) : namer(namer){};
 
   /// Records a replacement from the old operation to the new operation (both
   /// are meant to be memory accesses), naming both in the process if they were
@@ -112,7 +112,7 @@
   /// trigger the start of memory access groups in the interface(s).
   MemoryInterfaceBuilder(handshake::FuncOp funcOp, Value memref,
                          const DenseMap<unsigned, Value> &ctrlVals)
-      : funcOp(funcOp), memref(memref), ctrlVals(ctrlVals) {};
+      : funcOp(funcOp), memref(memref), ctrlVals(ctrlVals){};
 
   /// Adds an access port to an MC. The operation must be a load or store
   /// access to an MC. The operation must be tagged with the basic block it
@@ -136,7 +136,6 @@
                                       handshake::MemoryControllerOp &mcOp,
                                       handshake::LSQOp &lsqOp);
 
-<<<<<<< HEAD
   /// Similar to instantiateInterfaces but adds a fork graph analogous to
   /// the group graph and connects the ork nodes to lsq input
   LogicalResult instantiateInterfacesWithForks(
@@ -144,14 +143,6 @@
       handshake::LSQOp &lsqOp, std::set<Group *> &groups,
       DenseMap<Block *, Operation *> &forksGraph, Value start,
       std::vector<Operation *> &alloctionNetwork);
-=======
-  /// Instantiates appropriate memory interfaces for all the ports that were
-  /// added to the builder so far using a pattern rewriter. See overload's
-  /// documentation for more details.
-  LogicalResult instantiateInterfaces(mlir::PatternRewriter &rewriter,
-                                      handshake::MemoryControllerOp &mcOp,
-                                      handshake::LSQOp &lsqOp);
->>>>>>> b5e92417
 
   /// Returns results of load/store-like operations which are to be given as
   /// operands to a memory interface.
