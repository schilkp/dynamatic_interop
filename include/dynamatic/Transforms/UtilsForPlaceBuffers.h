--- conflicted
+++ resolved
@@ -97,7 +97,6 @@
      std::vector<Operation *> &visited, channel *inChannel=nullptr);
 
 struct dataFlowCircuit {
-<<<<<<< HEAD
 
   std::map<std::string, int> compNameToIndex = {
       {"cmpi", 0},     {"addi", 1},
@@ -131,8 +130,6 @@
   std::vector<std::vector<float>>
   readInfoFromFile(const std::string &filename);
 
-=======
->>>>>>> 3adcb6b6
   double targetCP, maxCP;
   std::vector<unit *> units;
   std::vector<channel *> channels;
