//===- CfToHandhsake.cpp - Convert func/cf to handhsake dialect -*- C++ -*-===//
//
// Dynamatic is under the Apache License v2.0 with LLVM Exceptions.
// See https://llvm.org/LICENSE.txt for license information.
// SPDX-License-Identifier: Apache-2.0 WITH LLVM-exception
//
//===----------------------------------------------------------------------===//
//
// This file contains the implementation of the elastic pass, as introduced in
// https://dl.acm.org/doi/abs/10.1145/3174243.3174264.
//
// Pars of the implementation are taken from CIRCT's cf-to-handshake conversion
// pass with modifications. Other parts of the implementation are significantly
// different, in particular those related to memory interface management and
// return network creation.
//
//===----------------------------------------------------------------------===//

#include "dynamatic/Conversion/CfToHandshake.h"
#include "dynamatic/Analysis/ConstantAnalysis.h"
#include "dynamatic/Analysis/ControlDependenceAnalysis.h"
#include "dynamatic/Analysis/NameAnalysis.h"
#include "dynamatic/Dialect/Handshake/HandshakeDialect.h"
#include "dynamatic/Dialect/Handshake/HandshakeInterfaces.h"
#include "dynamatic/Dialect/Handshake/HandshakeOps.h"
#include "dynamatic/Dialect/Handshake/MemoryInterfaces.h"
#include "dynamatic/Support/CFG.h"
<<<<<<< HEAD
#include "dynamatic/Transforms/FuncMaximizeSSA.h"
#include "experimental/Support/BooleanLogic/BoolExpression.h"
#include "mlir/Analysis/CFGLoopInfo.h"
=======
>>>>>>> b5e92417
#include "mlir/Dialect/Affine/Analysis/AffineAnalysis.h"
#include "mlir/Dialect/Affine/Utils.h"
#include "mlir/Dialect/Arith/IR/Arith.h"
#include "mlir/Dialect/ControlFlow/IR/ControlFlow.h"
#include "mlir/Dialect/ControlFlow/IR/ControlFlowOps.h"
#include "mlir/Dialect/Func/IR/FuncOps.h"
#include "mlir/Dialect/LLVMIR/LLVMDialect.h"
#include "mlir/Dialect/Math/IR/Math.h"
#include "mlir/Dialect/MemRef/IR/MemRef.h"
#include "mlir/IR/Attributes.h"
#include "mlir/IR/BuiltinAttributes.h"
#include "mlir/IR/BuiltinDialect.h"
#include "mlir/IR/BuiltinTypes.h"
#include "mlir/IR/Dominance.h"
#include "mlir/IR/MLIRContext.h"
#include "mlir/IR/OpDefinition.h"
#include "mlir/IR/Operation.h"
#include "mlir/IR/PatternMatch.h"
<<<<<<< HEAD
#include "mlir/IR/ValueRange.h"
#include "mlir/Support/LogicalResult.h"
#include "mlir/Transforms/DialectConversion.h"
#include "mlir/Transforms/GreedyPatternRewriteDriver.h"
#include "llvm/ADT/SmallVector.h"
#include "llvm/ADT/StringRef.h"
#include "llvm/ADT/TypeSwitch.h"
#include "llvm/Support/raw_ostream.h"
#include <cstdlib>
=======
#include "mlir/IR/Value.h"
#include "mlir/Support/LogicalResult.h"
#include "mlir/Transforms/DialectConversion.h"
#include "llvm/ADT/STLExtras.h"
#include "llvm/ADT/SmallVector.h"
#include "llvm/ADT/TypeSwitch.h"
#include "llvm/Support/ErrorHandling.h"
>>>>>>> b5e92417
#include <iterator>
#include <unordered_set>
#include <utility>

using namespace mlir;
using namespace mlir::func;
using namespace mlir::affine;
using namespace mlir::memref;
using namespace dynamatic;
using namespace dynamatic::experimental::boolean;

//===-----------------------------------------------------------------------==//
// Helper functions
//===-----------------------------------------------------------------------==//

/// Determines whether an operation is akin to a load or store memory operation.
static bool isMemoryOp(Operation *op) {
  return isa<memref::LoadOp, memref::StoreOp, AffineReadOpInterface,
             AffineWriteOpInterface>(op);
}

/// Determines whether an operation is akin to a memory allocation operation.
static bool isAllocOp(Operation *op) {
  return isa<memref::AllocOp, memref::AllocaOp>(op);
}

/// Determines whether a memref type is suitable for covnersion in the context
/// of this pass.
static bool isValidMemrefType(Location loc, mlir::MemRefType type) {
  if (type.getNumDynamicDims() != 0 || type.getShape().size() != 1) {
    emitError(loc) << "memref's must be both statically sized and "
                      "unidimensional.";
    return false;
  }
  return true;
}

/// Extracts the memref argument to a memory operation and puts it in out.
/// Returns an error whenever the passed operation is not a memory operation.
static LogicalResult getOpMemRef(Operation *op, Value &out) {
  out = Value();
  if (auto memOp = dyn_cast<memref::LoadOp>(op))
    out = memOp.getMemRef();
  else if (auto memOp = dyn_cast<memref::StoreOp>(op))
    out = memOp.getMemRef();
  else if (isa<AffineReadOpInterface, AffineWriteOpInterface>(op)) {
    affine::MemRefAccess access(op);
    out = access.memref;
  }
  if (out != Value())
    return success();
  return op->emitOpError() << "Unknown operation type.";
}

/// Returns the list of data inputs to be passed as operands to the
/// handshake::EndOp of a handshake::FuncOp. In the case of a single return
/// statement, this is simply the return's outputs. In the case of multiple
/// returns, this is the list of individually merged outputs of all returns.
/// In the latter case, the function inserts the required handshake::MergeOp's
/// in the region.
static SmallVector<Value, 8>
mergeFuncResults(handshake::FuncOp funcOp, ConversionPatternRewriter &rewriter,
                 SmallVector<Operation *, 4> &newReturnOps,
                 size_t exitBlockID) {
  Block *entryBlock = &funcOp.front();
  if (newReturnOps.size() == 1) {
    // No need to merge results in case of single return
    return SmallVector<Value, 8>(newReturnOps[0]->getResults());
  }

  // Return values from multiple returns need to be merged together
  SmallVector<Value, 8> results;
  Location loc = entryBlock->getOperations().back().getLoc();
  rewriter.setInsertionPointToEnd(entryBlock);
  for (unsigned i = 0, e = newReturnOps[0]->getNumResults(); i < e; i++) {
    SmallVector<Value, 4> mergeOperands;
    for (auto *retOp : newReturnOps) {
      mergeOperands.push_back(retOp->getResult(i));
    }
    auto mergeOp = rewriter.create<handshake::MergeOp>(loc, mergeOperands);
    results.push_back(mergeOp.getResult());
    // Merge operation inherits from the bb atttribute of the latest (in program
    // order) return operation
    mergeOp->setAttr(BB_ATTR_NAME, rewriter.getUI32IntegerAttr(exitBlockID));
  }
  return results;
}

/// Returns a vector of control signals, one from each memory interface in the
/// circuit, to be passed as operands to the `handshake::EndOp` operation.
static SmallVector<Value, 8> getFunctionEndControls(handshake::FuncOp funcOp) {
  SmallVector<Value, 8> controls;
  for (auto memOp : funcOp.getOps<handshake::MemoryOpInterface>())
    controls.push_back(memOp->getResults().back());
  return controls;
}

/// Checks whether the blocks in `opsPerBlock`'s keys exhibit a "linear
/// dominance relationship" i.e., whether the execution of the "most dominant"
/// block necessarily triggers the execution of all others in a deterministic
/// order. This verification happens in linear time thanks to the cached
/// dominator/dominated relationships in `dominations`. On success, stores the
/// blocks' execution order in `dominanceOrder` ("most dominant" block first,
/// then "second most dominant", etc.). Fails when the blocks do not exhibit
/// that property.
static LogicalResult computeLinearDominance(
    DenseMap<Block *, DenseSet<Block *>> &dominations,
    llvm::MapVector<Block *, SmallVector<Operation *>> &opsPerBlock,
    SmallVector<Block *> &dominanceOrder) {
  // Initialize the dominance order to the proper size, setting each element to
  // nullptr initially
  size_t numBlocks = opsPerBlock.size();
  dominanceOrder.assign(numBlocks, nullptr);

  for (auto &[dominator, _] : opsPerBlock) {
    // Count the number of blocks among those of interest that it dominates
    size_t countDominated = 0;
    for (auto &[dominated, _] : opsPerBlock) {
      if (dominator != dominated && dominations[dominator].contains(dominated))
        ++countDominated;
    }

    // Figure out at which index in the dominance order the block should be
    // stored. The count is in (0, numBlocks - 1] and the index should be in the
    // same range, but in reverse order
    size_t idx = numBlocks - 1 - countDominated;

    if (dominanceOrder[idx]) {
      // This is not the first block which dominates this number of other
      // blocks, so there is no linear dominance relationship
      return failure();
    }
    dominanceOrder[idx] = dominator;
  }

  // At this point the dominanceOrder vector is necessarily completely filled
  return success();
}

//===-----------------------------------------------------------------------==//
// CfToHandshakeTypeConverter
//===-----------------------------------------------------------------------==//

static std::optional<Value> oneToOneVoidMaterialization(OpBuilder &builder,
                                                        Type /*resultType*/,
                                                        ValueRange inputs,
                                                        Location /*loc*/) {
  if (inputs.size() != 1)
    return std::nullopt;
  return inputs[0];
}

CfToHandshakeTypeConverter::CfToHandshakeTypeConverter() {
  addConversion([](Type type) -> Type { return type; });
  addArgumentMaterialization(oneToOneVoidMaterialization);
  addSourceMaterialization(oneToOneVoidMaterialization);
  addTargetMaterialization(oneToOneVoidMaterialization);
}

//===-----------------------------------------------------------------------==//
// LowerFuncToHandshake
//===-----------------------------------------------------------------------==//

LowerFuncToHandshake::LowerFuncToHandshake(TypeConverter &typeConverter,
                                           NameAnalysis &namer,
                                           MLIRContext *ctx)
    : OpConversionPattern<func::FuncOp>(typeConverter, ctx), namer(namer) {}

LogicalResult LowerFuncToHandshake::matchAndRewrite(
    func::FuncOp lowerFuncOp, OpAdaptor /*adaptor*/,
    ConversionPatternRewriter &rewriter) const {

  // First lower the parent function itself, without modifying its body (except
  // the block arguments and terminators)
  auto funcOrFailure = lowerSignature(lowerFuncOp, rewriter);
  if (failed(funcOrFailure))
    return failure();
  handshake::FuncOp funcOp = *funcOrFailure;
  if (funcOp.isExternal())
    return success();

  // Stores mapping from each value that passes through a merge-like operation
  // to the data result of that merge operation
  DenseMap<BlockArgument, OpResult> blockArgReplacements;
  addMergeOps(funcOp, rewriter, blockArgReplacements);
  addBranchOps(funcOp, rewriter);

  LowerFuncToHandshake::MemInterfacesInfo memInfo;
  if (failed(convertMemoryOps(funcOp, rewriter, memInfo)))
    return failure();

  // First round of bb-tagging so that newly inserted Dynamatic memory ports get
  // tagged with the BB they belong to (required by memory interface
  // instantiation logic)
  idBasicBlocks(funcOp, rewriter);
  if (failed(verifyAndCreateMemInterfaces(funcOp, rewriter, memInfo)))
    return failure();

  idBasicBlocks(funcOp, rewriter);
  flattenAndTerminate(funcOp, rewriter, blockArgReplacements);
  return success();
}

/// Filters out block arguments of type MemRefType
bool LowerFuncToHandshake::FuncSSAStrategy::maximizeArgument(
    BlockArgument arg) {
  return !arg.getType().isa<mlir::MemRefType>();
}

/// Filters out allocation operations
bool LowerFuncToHandshake::FuncSSAStrategy::maximizeOp(Operation &op) {
  return !isAllocOp(&op);
}

SmallVector<NamedAttribute>
LowerFuncToHandshake::deriveNewAttributes(func::FuncOp funcOp) const {
  SmallVector<NamedAttribute, 4> attributes;
  MLIRContext *ctx = getContext();

  for (const NamedAttribute &attr : funcOp->getAttrs()) {
    StringAttr attrName = attr.getName();

    // The symbol and function type attributes are set directly by the
    // Handshake function constructor, all others are forwarded directly
    if (attrName == SymbolTable::getSymbolAttrName() ||
        attrName == funcOp.getFunctionTypeAttrName())
      continue;

    // Argument names need to be augmented with the additional start argument
    if (attrName == funcOp.getArgAttrsAttrName()) {
      // Extracts the name key's value from the dictionary attribute
      // corresponding to each function's argument.
      auto extractNames = [&](Attribute argAttr) -> Attribute {
        DictionaryAttr argDict = cast<DictionaryAttr>(argAttr);
        std::optional<NamedAttribute> name =
            argDict.getNamed("handshake.arg_name");
        assert(name && "missing name key in arg attribute");
        return name->getValue();
      };

      SmallVector<Attribute> argNames;
      llvm::transform(funcOp.getArgAttrsAttr(), std::back_inserter(argNames),
                      extractNames);
      argNames.push_back(StringAttr::get(ctx, "start"));
      attributes.emplace_back(StringAttr::get(ctx, "argNames"),
                              ArrayAttr::get(ctx, argNames));
      continue;
    }

    // All other attributes are forwarded without changes
    attributes.push_back(attr);
  }

<<<<<<< HEAD
  // Connect  select operand of muxes to control merge's index result in all
  // blocks with more than one predecessor
  for (Block &block : region) {
    if (getBlockPredecessorCount(&block) > 1) {
      auto ctrlMergeOp = getFirstOp<handshake::ControlMergeOp>(&block);
      assert(ctrlMergeOp != nullptr);

      for (HandshakeLowering::MergeOpInfo &mergeInfo : blockMerges[&block]) {
        if (mergeInfo.mergeLikeOp != ctrlMergeOp) {
          // If the block has multiple predecessors, merge-like operation that
          // are not the block's control merge must have an index operand (at
          // this point, an index backedge)
          assert(mergeInfo.indexEdge.has_value());
          (*mergeInfo.indexEdge).setValue(ctrlMergeOp->getResult(1));
        }
      }
    }
=======
  // Create the attribute for result names
  ArrayAttr resNamesArray;
  unsigned numFuncResults = funcOp.getFunctionType().getNumResults();
  if (numFuncResults == 0) {
    resNamesArray = ArrayAttr::get(ctx, StringAttr::get(ctx, "end"));
  } else {
    SmallVector<Attribute> resNames;
    for (size_t idx = 0; idx < numFuncResults; ++idx)
      resNames.push_back(StringAttr::get(ctx, "out" + std::to_string(idx)));
    resNamesArray = ArrayAttr::get(ctx, resNames);
>>>>>>> b5e92417
  }
  attributes.emplace_back(StringAttr::get(ctx, "resNames"), resNamesArray);

  return attributes;
}

static void setupBlockConversion(Block *block, PatternRewriter &rewriter,
                                 TypeConverter::SignatureConversion &conv) {
  // All func-level block arguments remap one-to-one to the handshake-level
  // arguments
  for (auto [idx, type] : llvm::enumerate(block->getArgumentTypes()))
    conv.addInputs(idx, type);

  // Add a new argument for the start in each block
  conv.addInputs(rewriter.getNoneType());
}

FailureOr<handshake::FuncOp> LowerFuncToHandshake::lowerSignature(
    func::FuncOp funcOp, ConversionPatternRewriter &rewriter) const {
  // Put the function into maximal SSA form if it is not external
  if (!funcOp.isExternal()) {
    FuncSSAStrategy strategy;
    if (failed(dynamatic::maximizeSSA(funcOp.getBody(), strategy)))
      return failure();
  }

  // Derive function argument and result types
  SmallVector<Type, 8> argTypes(funcOp.getArgumentTypes());
  SmallVector<Type, 2> resTypes(funcOp.getResultTypes());
  argTypes.push_back(rewriter.getNoneType());
  if (resTypes.empty())
    resTypes.push_back(rewriter.getNoneType());

  // Create a handshake-level function corresponding to the cf-level function
  rewriter.setInsertionPoint(funcOp);
  FunctionType funTy = rewriter.getFunctionType(argTypes, resTypes);
  SmallVector<NamedAttribute> attrs = deriveNewAttributes(funcOp);
  auto newFuncOp = rewriter.create<handshake::FuncOp>(
      funcOp.getLoc(), funcOp.getName(), funTy, attrs);
  Region *oldBody = &funcOp.getBody();
  const TypeConverter *typeConv = getTypeConverter();

  // Convert the entry block's signature
  Block *entryBlock = &funcOp.getBody().front();
  TypeConverter::SignatureConversion entryConversion(
      entryBlock->getNumArguments());
  setupBlockConversion(entryBlock, rewriter, entryConversion);
  rewriter.applySignatureConversion(oldBody, entryConversion, typeConv);

  // Convert the non entry blocks' signatures
  SmallVector<TypeConverter::SignatureConversion> nonEntryConversions;
  for (Block &block : llvm::drop_begin(funcOp)) {
    auto &conv = nonEntryConversions.emplace_back(block.getNumArguments());
    setupBlockConversion(&block, rewriter, conv);
  }
  if (failed(rewriter.convertNonEntryRegionTypes(oldBody, *typeConv,
                                                 nonEntryConversions)))
    return failure();

  // Modify branch-like terminators to forward the new control value through
  // all blocks
  for (Block &block : funcOp) {
    Operation *termOp = block.getTerminator();
    Value blockCtrl = block.getArguments().back();
    rewriter.setInsertionPointToEnd(&block);
    if (auto condBrOp = dyn_cast<cf::CondBranchOp>(termOp)) {
      SmallVector<Value> trueOperands(condBrOp.getTrueDestOperands());
      SmallVector<Value> falseOperands(condBrOp.getFalseDestOperands());
      trueOperands.push_back(blockCtrl);
      falseOperands.push_back(blockCtrl);
      rewriter.replaceOp(termOp,
                         rewriter.create<cf::CondBranchOp>(
                             condBrOp->getLoc(), condBrOp.getCondition(),
                             condBrOp.getTrueDest(), trueOperands,
                             condBrOp.getFalseDest(), falseOperands));
    } else if (auto brOp = dyn_cast<cf::BranchOp>(termOp)) {
      SmallVector<Value> operands(brOp.getDestOperands());
      operands.push_back(blockCtrl);
      rewriter.replaceOp(termOp, rewriter.create<cf::BranchOp>(
                                     brOp->getLoc(), brOp.getDest(), operands));
    }
  }

  // Move the entire func-level body to the handhsake-level function
  Region *newBody = &newFuncOp.getBody();
  rewriter.inlineRegionBefore(*oldBody, *newBody, newFuncOp.end());
  rewriter.eraseOp(funcOp);
  return newFuncOp;
}

/// Returns the value from the predecessor block that should be used as the data
/// operand for the merge that will eventually replace the block argument.
static Value getMergeOperand(BlockArgument blockArg, Block *predBlock,
                             bool firstTimePred) {
  // The block the merge operation belongs to
  Block *block = blockArg.getOwner();

  // The block terminator is either a cf-level branch or cf-level conditional
  // branch. In either case, identify the value passed to the block using its
  // index in the list of block arguments
  unsigned argIdx = blockArg.getArgNumber();
  Operation *termOp = predBlock->getTerminator();
  if (auto condBr = dyn_cast<cf::CondBranchOp>(termOp)) {
    // Block should be one of the two destinations of the conditional branch
    Block *trueDest = condBr.getTrueDest(), *falseDest = condBr.getFalseDest();
    if (block == trueDest) {
      if (!firstTimePred) {
        assert(trueDest == falseDest && "expected same branch target");
        return condBr.getFalseOperand(argIdx);
      }
      return condBr.getTrueOperand(argIdx);
    }
    assert(block == falseDest && "expected false branch target");
    return condBr.getFalseOperand(argIdx);
  }
  if (isa<cf::BranchOp>(termOp))
    return termOp->getOperand(argIdx);
  return nullptr;
}

/// Determines the list of predecessors of the block by iterating over all block
/// terminators in the parent function. If the terminator is a conditional
/// branch whose branches both point to the target block, then the owning block
/// is added twice to the list and the branhc's "false destinatiob" is
/// associated with a false boolean value; in all other situatuions predecessor
/// blocks are associated a true boolean value.
static SmallVector<std::pair<Block *, bool>>
getRealBlockPredecessors(Block *targetBlock) {
  SmallVector<std::pair<Block *, bool>> predecessors;
  for (Block &block : cast<handshake::FuncOp>(targetBlock->getParentOp())) {
    Operation *termOp = block.getTerminator();
    if (auto condBrOp = dyn_cast<cf::CondBranchOp>(termOp)) {
      if (condBrOp.getTrueDest() == targetBlock)
        predecessors.push_back({&block, true});
      if (condBrOp.getFalseDest() == targetBlock)
        predecessors.push_back({&block, false});
    } else if (auto brOp = dyn_cast<cf::BranchOp>(termOp)) {
      if (brOp.getDest() == targetBlock)
        predecessors.push_back({&block, true});
    }
  }
  return predecessors;
}

void LowerFuncToHandshake::insertMerge(BlockArgument blockArg,
                                       ConversionPatternRewriter &rewriter,
                                       BackedgeBuilder &edgeBuilder,
                                       MergeOpInfo &iMerge) const {
  Block *block = blockArg.getOwner();
  SmallVector<std::pair<Block *, bool>> predecessors =
      getRealBlockPredecessors(block);
  assert(!predecessors.empty() && "block argument must have predecessors");
  Location loc = block->front().getLoc();
  SmallVector<Value> operands;

  // Every live-in value to a non-entry block is passed through a merge-like
  // operation, even when it's not required for circuit correctness (useless
  // merge-like operations are removed down the line during Handshake
  // canonicalization)

  auto addFromAllPredecessors = [&](Type dataType) -> void {
    for (auto &[predBlock, isFirst] : predecessors) {
      Backedge edge = edgeBuilder.get(dataType);
      iMerge.operands.emplace_back(edge, predBlock, isFirst);
      operands.push_back(Value(edge));
    }
  };

  // Every block needs to feed it's entry control into a control merge
  if (blockArg == getBlockControl(block)) {
    addFromAllPredecessors(rewriter.getNoneType());
    iMerge.op = rewriter.create<handshake::ControlMergeOp>(loc, operands);
  } else if (predecessors.size() == 1) {
    addFromAllPredecessors(blockArg.getType());
    iMerge.op = rewriter.create<handshake::MergeOp>(loc, operands);
  } else {
    // Create a backedge for the index operand, and another one for each data
    // operand. The index operand will eventually resolve to the current block's
    // control merge index output, while data operands will resolve to their
    // respective values from each block predecessor
    iMerge.indexEdge = edgeBuilder.get(rewriter.getIndexType());
    addFromAllPredecessors(blockArg.getType());
    Value index = *iMerge.indexEdge;
    iMerge.op = rewriter.create<handshake::MuxOp>(loc, index, operands);
  }
}

void LowerFuncToHandshake::addMergeOps(
    handshake::FuncOp funcOp, ConversionPatternRewriter &rewriter,
    DenseMap<BlockArgument, OpResult> &blockArgReplacements) const {
  // Create backedge builder to manage operands of merge operations between
  // insertion and reconnection
  BackedgeBuilder edgeBuilder(rewriter, funcOp.getLoc());

  // Insert merge-like operations in all non-entry blocks (with backedges
  // instead as data operands)
  DenseMap<Block *, std::vector<MergeOpInfo>> blockMerges;
  for (Block &block : llvm::drop_begin(funcOp)) {
    rewriter.setInsertionPointToStart(&block);

    // All of the block's live-ins are passed explictly through block arguments
    // thanks to prior SSA maximization
    for (BlockArgument arg : block.getArguments()) {
      MergeOpInfo &iMerge = blockMerges[&block].emplace_back(arg);
      insertMerge(arg, rewriter, edgeBuilder, iMerge);
      blockArgReplacements.insert({arg, iMerge.op.getDataResult()});
    }
  }

  // Reconnect merge operations with values incoming from predecessor blocks
  // and resolve all backedges that were created during merge insertion
  for (Block &block : llvm::drop_begin(funcOp)) {
    // Find the control merge in the block, its index output provides the
    // index to other merge-like operations in the block
    Value indexInput = nullptr;
    for (MergeOpInfo &iMerge : blockMerges[&block]) {
      Operation *mergeLikeOp = iMerge.op.getOperation();
      if (auto cMergeOp = dyn_cast<handshake::ControlMergeOp>(mergeLikeOp)) {
        indexInput = cMergeOp.getIndex();
        break;
      }
    }
    assert(indexInput && "no control merge in the block");

    // Resolve all backedge operands to all merge-like operations in the block
    for (MergeOpInfo &iMerge : blockMerges[&block]) {
      for (auto &[dataEdge, predBlock, isFirst] : iMerge.operands) {
        Value mgOperand = getMergeOperand(iMerge.blockArg, predBlock, isFirst);
        assert(mgOperand && "failed to find merge operand");
        dataEdge.setValue(mgOperand);
      }
      if (iMerge.indexEdge)
        iMerge.indexEdge->setValue(indexInput);
    }
  }
}

/// Returns the branch result of the new handshake-level branch operation that
/// goes to the successor block of the old cf-level branch result.
static Value getSuccResult(Operation *brOp, Operation *newBrOp,
                           Block *succBlock) {
  // For conditional block, check if result goes to true or to false successor
  if (auto condBranchOp = dyn_cast<mlir::cf::CondBranchOp>(brOp)) {
    if (condBranchOp.getTrueDest() == succBlock)
      return dyn_cast<handshake::ConditionalBranchOp>(newBrOp).getTrueResult();
    assert(condBranchOp.getFalseDest() == succBlock);
    return dyn_cast<handshake::ConditionalBranchOp>(newBrOp).getFalseResult();
  }
  // If the block is unconditional, newOp has only one result
  return newBrOp->getResult(0);
}

/// Returns the unique data operands of a cf-level branch-like operation.
static SetVector<Value> getBranchOperands(Operation *termOp) {
  if (auto condBranchOp = dyn_cast<mlir::cf::CondBranchOp>(termOp)) {
    OperandRange oprds = condBranchOp.getOperands().drop_front();
    return SetVector<Value>{oprds.begin(), oprds.end()};
  }
  assert(isa<mlir::cf::BranchOp>(termOp) && "unsupported block terminator");
  OperandRange oprds = termOp->getOperands();
  return SetVector<Value>{oprds.begin(), oprds.end()};
}

void LowerFuncToHandshake::addBranchOps(
    handshake::FuncOp funcOp, ConversionPatternRewriter &rewriter) const {
  for (Block &block : funcOp) {
    Operation *termOp = block.getTerminator();
    Location loc = termOp->getLoc();
    rewriter.setInsertionPoint(termOp);

    Value cond = nullptr;
    if (cf::CondBranchOp condBranchOp = dyn_cast<cf::CondBranchOp>(termOp))
      cond = condBranchOp.getCondition();
    else if (isa<func::ReturnOp>(termOp))
      continue;

    // Insert a branch-like operation for each live-out and replace the original
    // branch operand value in successor blocks with the result(s) of the new
    // operation
    for (Value branchOprd : getBranchOperands(termOp)) {
      // Create a branch-like operation for the branch operand
      Operation *newOp;
      if (cond) {
        newOp = rewriter.create<handshake::ConditionalBranchOp>(loc, cond,
                                                                branchOprd);
      } else {
        newOp = rewriter.create<handshake::BranchOp>(loc, branchOprd);
      }

      // Group users by the block which they belong to, which inform the result
      // of the branch that they will then connect to
      DenseMap<Block *, SmallPtrSet<Operation *, 4>> branchUsers;
      auto succ = block.getSuccessors();
      SmallPtrSet<Block *, 2> successors(succ.begin(), succ.end());
      for (Operation *user : branchOprd.getUsers()) {
        // Only merges in successor blocks must connect to the branch output
        if (!isa<handshake::MergeLikeOpInterface>(user) ||
            !successors.contains(user->getBlock()))
          continue;
        branchUsers[user->getBlock()].insert(user);
      }
      assert(branchUsers.size() <= 2 && "too many branch successors");

      // Connect users of the branch to the appropriate branch result
      for (const auto &userGroup : branchUsers) {
        rewriter.replaceUsesWithIf(
            branchOprd, getSuccResult(termOp, newOp, userGroup.first),
            [&](OpOperand &oprd) {
              return userGroup.second.contains(oprd.getOwner());
            });
      }
    }
  }
}

LogicalResult LowerFuncToHandshake::convertMemoryOps(
    handshake::FuncOp funcOp, ConversionPatternRewriter &rewriter,
    LowerFuncToHandshake::MemInterfacesInfo &memInfo) const {

  // Make sure to record external memories passed as function arguments, even if
  // they aren't used by any memory operation
  for (BlockArgument arg : funcOp.getArguments()) {
    if (mlir::MemRefType memref = dyn_cast<mlir::MemRefType>(arg.getType())) {
      // Ensure that this is a valid memref-typed value.
      if (!isValidMemrefType(arg.getLoc(), memref))
        return failure();
      memInfo.insert({arg, {}});
    }
  }

  // Used to keep consistency betweeen memory access names referenced by memory
  // dependencies and names of replaced memory operations
  MemoryOpLowering memOpLowering(namer);

  // Replace load and store operations with their corresponding Handshake
  // equivalent. Traverse and store memory operations in program order (required
  // by memory interface placement later)
  for (Operation &op : llvm::make_early_inc_range(funcOp.getOps())) {
    if (!isMemoryOp(&op))
      continue;

    // For now we don't support memory allocations within the kernels
    if (isAllocOp(&op))
      return op.emitOpError()
             << "Allocation operations are not supported during "
                "cf-to-handshake lowering.";

    // Extract the reference to the memory region from the memory operation
    rewriter.setInsertionPoint(&op);
    Value memref;
    if (getOpMemRef(&op, memref).failed())
      return failure();
    Operation *newOp = nullptr;
    Location loc = op.getLoc();

    // The memory operation must have a MemInterfaceAttr attribute attached
    StringRef attrName = handshake::MemInterfaceAttr::getMnemonic();
    auto memAttr = op.getAttrOfType<handshake::MemInterfaceAttr>(attrName);
    if (!memAttr)
      return op.emitError()
             << "Memory operation must have attribute " << attrName
             << " of type dynamatic::handshake::MemInterfaceAttr to decide "
                "which memory interface it should connect to.";
    bool connectToMC = memAttr.connectsToMC();

    // Replace memref operation with corresponding handshake operation
    LogicalResult res =
        llvm::TypeSwitch<Operation *, LogicalResult>(&op)
            .Case<memref::LoadOp>([&](memref::LoadOp loadOp) {
              OperandRange indices = loadOp.getIndices();
              assert(indices.size() == 1 && "load must be unidimensional");
              Value addr = indices.front();
              MemRefType type = cast<MemRefType>(memref.getType());

              if (connectToMC)
                newOp = rewriter.create<handshake::MCLoadOp>(loc, type, addr);
              else
                newOp = rewriter.create<handshake::LSQLoadOp>(loc, type, addr);

              // Replace uses of old load result with data result of new load
              rewriter.replaceAllUsesWith(
                  op.getResult(0),
                  dyn_cast<handshake::LoadOpInterface>(newOp).getDataOutput());
              return success();
            })
            .Case<memref::StoreOp>([&](memref::StoreOp storeOp) {
              OperandRange indices = storeOp.getIndices();
              assert(indices.size() == 1 && "store must be unidimensional");
              Value addr = indices.front();
              Value data = storeOp.getValueToStore();

              if (connectToMC)
                newOp = rewriter.create<handshake::MCStoreOp>(loc, addr, data);
              else
                newOp = rewriter.create<handshake::LSQStoreOp>(loc, addr, data);
              return success();
            })
            .Default([&](auto) {
              return op.emitError() << "Memory operation type unsupported.";
            });
    if (failed(res))
      return failure();

    // Record the memory access replacement
    memOpLowering.recordReplacement(&op, newOp, false);

    // Associate the new operation with the memory region it references and
    // information about the memory interface it should connect to
    if (memAttr.connectsToMC())
      memInfo[memref].mcPorts[op.getBlock()].push_back(newOp);
    else
      memInfo[memref].lsqPorts[*memAttr.getLsqGroup()].push_back(newOp);

    // Erase the original operation
    rewriter.eraseOp(&op);
  }

  // Change the name of destination memory acceses in all stored memory
  // dependencies to reflect the new access names
  memOpLowering.renameDependencies(funcOp);
  return success();
}

<<<<<<< HEAD
std::vector<Operation *> getLSQPredecessors(
    const llvm::MapVector<unsigned, SmallVector<Operation *>> &lsqPorts) {
  // Create a vector to hold all the Operation* pointers
  std::vector<Operation *> combinedOperations;
  // Iterate over the MapVector and add all Operation* to the combinedOperations
  // vector
  for (const auto &entry : lsqPorts) {
    const SmallVector<Operation *> &operations = entry.second;
    combinedOperations.insert(combinedOperations.end(), operations.begin(),
                              operations.end());
  }
  return combinedOperations;
}

LogicalResult HandshakeLowering::verifyAndCreateMemInterfaces(
    ConversionPatternRewriter &rewriter, MemInterfacesInfo &memInfo) {
=======
LogicalResult LowerFuncToHandshake::verifyAndCreateMemInterfaces(
    handshake::FuncOp funcOp, ConversionPatternRewriter &rewriter,
    MemInterfacesInfo &memInfo) const {
>>>>>>> b5e92417
  // Create a mapping between each block and all the other blocks it properly
  // dominates so that we can quickly determine whether LSQ groups make sense
  DominanceInfo domInfo;
  DenseMap<Block *, DenseSet<Block *>> dominations;
  for (Block &maybeDominator : funcOp) {
    // Start with an empty set of dominated blocks for each potential dominator
    dominations[&maybeDominator] = {};
    for (Block &maybeDominated : funcOp) {
      if (&maybeDominator == &maybeDominated)
        continue;
      if (domInfo.properlyDominates(&maybeDominator, &maybeDominated))
        dominations[&maybeDominator].insert(&maybeDominated);
    }
  }

  // Create a mapping between each block and its control value in the right
  // format for the memory interface builder
  DenseMap<unsigned, Value> ctrlVals;
  for (auto [blockIdx, block] : llvm::enumerate(funcOp))
    ctrlVals[blockIdx] = getBlockControl(&block);

  // Each memory region is independent from the others
  for (auto &[memref, memAccesses] : memInfo) {
    SmallPtrSet<Block *, 4> controlBlocks;

    MemoryInterfaceBuilder memBuilder(funcOp, memref, ctrlVals);

    // Add MC ports to the interface builder
<<<<<<< HEAD
    for (const auto &[_, mcBlockOps] : memAccesses.mcPorts) {
=======
    for (auto &[_, mcBlockOps] : memAccesses.mcPorts) {
>>>>>>> b5e92417
      for (Operation *mcOp : mcBlockOps)
        memBuilder.addMCPort(mcOp);
    }

    // Determine LSQ group validity and add ports the the interface builder at
    // the same time
    for (auto &[group, groupOps] : memAccesses.lsqPorts) {
      assert(!groupOps.empty() && "group cannot be empty");

      // Group accesses by the basic block they belong to
      llvm::MapVector<Block *, SmallVector<Operation *>> opsPerBlock;
      for (Operation *op : groupOps)
        opsPerBlock[op->getBlock()].push_back(op);

      // Check whether there is a clear "linear dominance" relationship between
      // all blocks, and derive a port ordering for the group from it
      SmallVector<Block *> order;
      if (failed(computeLinearDominance(dominations, opsPerBlock, order)))
        return failure();

      // Verify that no two groups have the same control signal
      if (auto [_, newCtrl] = controlBlocks.insert(order.front()); !newCtrl)
        return groupOps.front()->emitError()
               << "Inconsistent^bb1  LSQ group for memory interface the "
                  "operation "
                  "references. No two groups can have the same control signal.";

      // Add all group ports in the correct order to the builder. Within each
      // block operations are naturally in program order since we always use
      // ordered maps and iterated over the operations in program order to begin
      // with
      for (Block *block : order) {
        for (Operation *lsqOp : opsPerBlock[block])
          memBuilder.addLSQPort(group, lsqOp);
      }
    }

    if (memAccesses.lsqPorts.size() > 0) {
      /// Construction of Allocation Network
      std::vector<Operation *> allOperations =
          getLSQPredecessors(memAccesses.lsqPorts);

      std::vector<ProdConsMemDep> allMemDeps;
      identifyMemDeps(allOperations, allMemDeps);

      /// Stores the Groups graph required for the allocation network analysis
      std::set<Group *> groups;
      constructGroupsGraph(allOperations, allMemDeps, groups);

      minimizeGroupsConnections(groups);

      // Build the memory interfaces
      handshake::MemoryControllerOp mcOp;
      handshake::LSQOp lsqOp;
      // if (failed(memBuilder.instantiateInterfaces(rewriter, mcOp, lsqOp)))
      //   return failure();

      /// Associates basic blocks of the region being lowered to their
      /// respective control value.
      DenseMap<Block *, Operation *> forksGraph;

      if (failed(memBuilder.instantiateInterfacesWithForks(
              rewriter, mcOp, lsqOp, groups, forksGraph, startCtrl,
              alloctionNetwork)))
        return failure();

      if (failed(addMergeNonLoop(rewriter, allMemDeps, groups, forksGraph)))
        return failure();

      if (failed(addMergeLoop(rewriter, groups, forksGraph)))
        return failure();

      if (failed(joinInsertion(rewriter, groups, forksGraph)))
        return failure();
    } else {
      handshake::MemoryControllerOp mcOp;
      handshake::LSQOp lsqOp;
      if (failed(memBuilder.instantiateInterfaces(rewriter, mcOp, lsqOp)))
        return failure();
    }
  }

  return success();
}

void LowerFuncToHandshake::idBasicBlocks(
    handshake::FuncOp funcOp, ConversionPatternRewriter &rewriter) const {
  for (auto [blockID, block] : llvm::enumerate(funcOp)) {
    for (Operation &op : block) {
      if (!isa<handshake::MemoryOpInterface>(op)) {
        // Memory interfaces do not naturally belong to any block, so they do
        // not get an attribute
        op.setAttr(BB_ATTR_NAME, rewriter.getUI32IntegerAttr(blockID));
      }
    }
  }
}

void LowerFuncToHandshake::flattenAndTerminate(
    handshake::FuncOp funcOp, ConversionPatternRewriter &rewriter,
    const DenseMap<BlockArgument, OpResult> &blockArgReplacements) const {
  // Erase all cf-level terminators, creating Handshake-level returns next to
  // cf-level returns as necessary as we go
  SmallVector<Operation *, 4> newReturns;
  for (Block &block : funcOp) {
    Operation *termOp = &block.back();
    if (auto retOp = dyn_cast<func::ReturnOp>(termOp)) {
      SmallVector<Value, 8> operands(retOp->getOperands());
      // When the enclosing function only returns a control value (no data
      // results), return statements must take exactly one control-only input
      if (operands.empty())
        operands.push_back(getBlockControl(retOp->getBlock()));

      // Insert new return operation next to the old one
      rewriter.setInsertionPoint(retOp);
      Location loc = retOp->getLoc();
      auto newRet = rewriter.create<handshake::ReturnOp>(loc, operands);
      newReturns.push_back(newRet);
      inheritBB(retOp, newRet);
    }
    rewriter.eraseOp(termOp);
  }
  assert(!newReturns.empty() && "function must have at least one return");

  // Inline all non-entry blocks into the entry block, erasing them as we go
  Operation *lastOp = &funcOp.front().back();
  for (Block &block : llvm::make_early_inc_range(funcOp)) {
    if (block.isEntryBlock())
      continue;

    // Replace all block arguments with the data result of merge-like operations
    SmallVector<Value> argReplacements;
    for (BlockArgument blockArg : block.getArguments()) {
      Value mergeRes = blockArgReplacements.at(blockArg);
      argReplacements.push_back(mergeRes);
      rewriter.replaceAllUsesWith(blockArg, mergeRes);
    }
    rewriter.inlineBlockBefore(&block, lastOp, argReplacements);
  }

  // When identifying basic blocks, the end node is either put in the same
  // block as the function's single return statement or, in the case of
  // multiple return statements, it is put in a "fake block" along with the
  // merges that feed it its data inputs
  size_t exitBlockID;
  if (newReturns.size() > 1) {
    exitBlockID = funcOp.getBlocks().size();
  } else {
    auto retBB = newReturns[0]->getAttrOfType<IntegerAttr>(BB_ATTR_NAME);
    exitBlockID = retBB.getValue().getZExtValue();
  }

  // Insert an end node at the end of the function that merges results from
  // all handshake-level return operations and wait for all memory controllers
  // to signal completion
  SmallVector<Value, 8> endOprds;
  endOprds.append(mergeFuncResults(funcOp, rewriter, newReturns, exitBlockID));
  endOprds.append(getFunctionEndControls(funcOp));
  rewriter.setInsertionPointAfter(lastOp);
  auto endOp = rewriter.create<handshake::EndOp>(lastOp->getLoc(), endOprds);
  endOp->setAttr(BB_ATTR_NAME, rewriter.getUI32IntegerAttr(exitBlockID));
}

Value LowerFuncToHandshake::getBlockControl(Block *block) const {
  return block->getArguments().back();
}

//===-----------------------------------------------------------------------==//
<<<<<<< HEAD
// Construction of Allocation Network
//===-----------------------------------------------------------------------==/
LogicalResult
HandshakeLowering::getLoopInfo(ConversionPatternRewriter &rewriter) {
  // first run the following loop analysis
  DominanceInfo domInfo;
  llvm::DominatorTreeBase<Block, false> &domTree = domInfo.getDomTree(&region);
  // CFGLoop nodes become invalid after CFGLoopInfo is destroyed.
  li = CFGLoopInfo(domTree);

  // Call the function
  if (failed(findLoopDetails(li, region)))
    return failure();
  return success();
}

// checks wether an operation is a mmory operation
bool checkMemOp(Operation *op) {
  // StringRef attrName = handshake::MemInterfaceAttr::getMnemonic();
  // auto memAttr =
  // op->getAttrOfType<handshake::MemInterfaceAttr>(attrName); return
  // (memAttr != nullptr);
  return isa<handshake::LSQStoreOp, handshake::LSQLoadOp>(op);
}

// checks wether 2 operations belong to the same BB
bool checkSameBB(Operation *op1, Operation *op2) {
  // std::optional<unsigned> block1 = getLogicBB(op1);
  // std::optional<unsigned> block2 = getLogicBB(op2);
  // return (*block1 == *block2);
  return (op1->getBlock() == op2->getBlock());
}

// checks wether 2 operations are both load operations
bool checkBothLd(Operation *op1, Operation *op2) {
  return (isa<handshake::LSQLoadOp>(op1) && isa<handshake::LSQLoadOp>(op2));
}

LogicalResult HandshakeLowering::findLoopDetails(CFGLoopInfo &li,
                                                 Region &funcReg) {
  // Finding all loops.
  std::set<CFGLoop *> loops;
  for (auto &block : funcReg.getBlocks()) {
    CFGLoop *loop = li.getLoopFor(&block);
    while (loop) {
      loops.insert(loop);
      loop = loop->getParentLoop();
    }
  }

  // Iterating over blocks of each loop, and attaching loop info.
  // DenseMap<Block *, BlockLoopInfo> blockToLoopInfoMap;
  for (auto &block : funcReg.getBlocks())
    blockToLoopInfoMap.insert(std::make_pair(&block, BlockLoopInfo{}));

  for (auto &loop : loops) {
    Block *loopHeader = loop->getHeader();
    blockToLoopInfoMap[loopHeader].isHeader = true;
    blockToLoopInfoMap[loopHeader].loop = loop;

    llvm::SmallVector<Block *> exitBlocks;
    loop->getExitingBlocks(exitBlocks);
    for (auto &block : exitBlocks) {
      blockToLoopInfoMap[block].isExit = true;
      blockToLoopInfoMap[block].loop = loop;
    }

    // A latch block is a block that contains a branch back to the header.
    llvm::SmallVector<Block *> latchBlocks;
    loop->getLoopLatches(latchBlocks);
    for (auto &block : latchBlocks) {
      blockToLoopInfoMap[block].isLatch = true;
      blockToLoopInfoMap[block].loop = loop;
    }
  }
  /*
    for (auto &block : funcReg.getBlocks()) {
      if (!blockToLoopInfoMap[&block].loop) {
        for (CFGLoop *loop : loops) {
          if (loop->contains(&block)) {
            blockToLoopInfoMap[&block].loop = loop;
            break;
          }
        }
      }
    }*/

  return success();
}

// Recursively check weather 2 block belong to the same loop, starting from
// the inner-most loops
bool checkSameLoop(CFGLoop *loop1, CFGLoop *loop2) {
  if (!loop1 || !loop2)
    return false;
  return (loop1 == loop2 || checkSameLoop(loop1->getParentLoop(), loop2) ||
          checkSameLoop(loop1, loop2->getParentLoop()) ||
          checkSameLoop(loop1->getParentLoop(), loop2->getParentLoop()));
}

// checks if the source and destination are in a loop
bool HandshakeLowering::sameLoop(Block *source, Block *dest) {
  return checkSameLoop(li.getLoopFor(source), li.getLoopFor(dest));
}

CFGLoop *checkInnermostCommonLoop(CFGLoop *loop1, CFGLoop *loop2) {
  // Base case: if either loop is null, there's no common loop
  if (!loop1 || !loop2)
    return nullptr;

  // If the loops are the same, return the loop
  if (loop1 == loop2)
    return loop1;

  // Recursively check for common loops in parent loops
  CFGLoop *parentCommonLoop1 =
      checkInnermostCommonLoop(loop1->getParentLoop(), loop2);
  CFGLoop *parentCommonLoop2 =
      checkInnermostCommonLoop(loop1, loop2->getParentLoop());
  CFGLoop *parentCommonLoop3 =
      checkInnermostCommonLoop(loop1->getParentLoop(), loop2->getParentLoop());

  // Return the deepest common loop found
  if (parentCommonLoop1)
    return parentCommonLoop1;
  if (parentCommonLoop2)
    return parentCommonLoop2;
  if (parentCommonLoop3)
    return parentCommonLoop3;

  // If no common loop is found, return null
  return nullptr;
}

CFGLoop *HandshakeLowering::getInnermostCommonLoop(Block *block1,
                                                   Block *block2) {
  return checkInnermostCommonLoop(li.getLoopFor(block1), li.getLoopFor(block2));
}

void printMemDEp(ProdConsMemDep memDep) {
  llvm::errs() << "Memdep between: ";
  memDep.prodBb->printAsOperand(llvm::errs());
  llvm::errs() << " and ";
  memDep.consBb->printAsOperand(llvm::errs());
  llvm::errs() << " with backward ";
  llvm::errs() << memDep.isBackward << "\n";
}

bool lessThanBlocks(Block *block1, Block *block2) {
  std::string result1;
  llvm::raw_string_ostream os1(result1);
  block1->printAsOperand(os1);
  std::string block1id = os1.str();
  int id1 = std::stoi(block1id.substr(3));

  std::string result2;
  llvm::raw_string_ostream os2(result2);
  block2->printAsOperand(os2);
  std::string block2id = os2.str();
  int id2 = std::stoi(block2id.substr(3));

  return id1 < id2;
}

// Two types of hazards between the predecessors of one LSQ node:
// (1) WAW between 2 Store operations,
// (2) RAW and WAR between Load and Store operations
void HandshakeLowering::identifyMemDeps(
    std::vector<Operation *> &operations,
    std::vector<ProdConsMemDep> &allMemDeps) {
  for (Operation *i : operations) {
    // i: loop over the predecessors of the lsq_enode.. Skip those that are
    // not memory operations (i.e., not load and not store)
    if (!checkMemOp(i)) {
      continue;
    }

    for (Operation *j : operations) {
      // j: loop over every other predecessor of the lsq_enode.. Skip (1)
      // those that are not memory operations, (2) those in the same BB as
      // the one currently in hand, (3) both preds are load if(BB_i > BB_j)

      if (!checkMemOp(j) || checkSameBB(i, j) || checkBothLd(i, j))
        continue;

      // Comparing BB_i and BB_j
      Block *bbI = i->getBlock();
      Block *bbJ = j->getBlock();

      if (lessThanBlocks(bbJ, bbI)) {
        // prod = bbI, cons = bbJ;
        ProdConsMemDep oneMemDep(bbJ, bbI, false);
        allMemDeps.push_back(oneMemDep);

        if (sameLoop(bbI, bbJ)) {
          ProdConsMemDep opp(bbI, bbJ, true);
          allMemDeps.push_back(opp);
        }
      }
    }
  }
}

void HandshakeLowering::constructGroupsGraph(
    std::vector<Operation *> &operations,
    std::vector<ProdConsMemDep> &allMemDeps, std::set<Group *> &groups) {
  //  loop over the preds of the LSQ that are memory operations,
  //  create a Group object for each of them with the BB of the operation
  for (Operation *op : operations) {
    if (checkMemOp(op)) {
      Block *b = op->getBlock();
      Group *g = new Group(b);
      auto it = std::find_if(groups.begin(), groups.end(),
                             [b](Group *g) { return g->bb == b; });
      if (it == groups.end()) {
        groups.insert(g);
      }
    }
  }

  /// After creating all of the Group objects, it is the time to connet their
  /// preds andProdConsMemDep succs
  /// Each entry in allMemDeps should
  /// represent an edge in the graph of groups
  for (ProdConsMemDep memDep : allMemDeps) {
    // Find group correspondig to the producer block
    auto itProd = std::find_if(
        groups.begin(), groups.end(),
        [&memDep](const Group *group) { return group->bb == memDep.prodBb; });

    Group *prodGroup = *itProd;

    // Find group correspondig to the consumer block
    auto itCons = std::find_if(
        groups.begin(), groups.end(),
        [&memDep](const Group *group) { return group->bb == memDep.consBb; });

    Group *consGroup = *itCons;

    // create edges to link the groups
    prodGroup->succs.insert(consGroup);
    consGroup->preds.insert(prodGroup);
  }
}

void HandshakeLowering::minimizeGroupsConnections(std::set<Group *> &groups) {
  /// Get the dominance info for the region
  DominanceInfo domInfo;

  /// For every group, compare every 2 of its preds, Cut the edge only if
  /// the pred with the bigger idx dominates your group
  for (auto group = groups.rbegin(); group != groups.rend(); ++group) {
    std::set<Group *> predsToRemove;

    for (auto bigPred = (*group)->preds.rbegin();
         bigPred != (*group)->preds.rend(); ++bigPred) {
      for (auto smallPred = (*group)->preds.rbegin();
           smallPred != (*group)->preds.rend(); ++smallPred) {
        if ((*bigPred != *smallPred) &&
            ((*bigPred)->preds.find(*smallPred) != (*bigPred)->preds.end()) &&
            domInfo.properlyDominates((*bigPred)->bb, (*group)->bb)) {
          predsToRemove.insert(*smallPred);
        }
      }
    }

    for (auto *pred : predsToRemove) {
      (*group)->preds.erase(pred);
    }
  }
}
// DFS to return all nodes in the path between the start_node and end_node
// (not including start_node and end_node) in the postDom tree
void traversePostDomTreeUtil(
    DominanceInfoNode *startNode, DominanceInfoNode *endNode,
    llvm::DenseMap<DominanceInfoNode *, bool> isVisited,
    llvm::SmallVector<mlir::DominanceInfoNode *, 4> path, int pathIndex,
    llvm::SmallVector<llvm::SmallVector<mlir::DominanceInfoNode *, 4>, 4>
        *traversedNodes) {
  isVisited[startNode] = true;
  path[pathIndex] = startNode;
  pathIndex++;

  // if start is same as end, we have completed one path so push it to
  // traversed_nodes
  if (startNode == endNode) {
    // slice of the path from its beginning until the path_index
    llvm::SmallVector<mlir::DominanceInfoNode *, 4> actualPath;
    for (auto i = 0; i < pathIndex; i++) {
      actualPath.push_back(path[i]);
    }
    traversedNodes->push_back(actualPath);

  } else {
    // loop over the children of start_node
    for (DominanceInfoNode::iterator iter = startNode->begin();
         iter < startNode->end(); iter++) {
      if (!isVisited[*iter]) {
        traversePostDomTreeUtil(*iter, endNode, isVisited, path, pathIndex,
                                traversedNodes);
      }
    }
  }

  // remove this node from path and mark it as unvisited
  pathIndex--;
  isVisited[startNode] = false;
}

void dfsAllPaths(Block *start, Block *end, std::vector<Block *> &path,
                 std::unordered_set<Block *> &visited,
                 std::vector<std::vector<Block *>> &allPaths) {
  path.push_back(start);
  visited.insert(start);

  if (start == end) {
    allPaths.push_back(path);
  } else {
    for (Block *successor : start->getSuccessors()) {
      if (visited.find(successor) == visited.end()) {
        dfsAllPaths(successor, end, path, visited, allPaths);
      }
    }
  }

  path.pop_back();
  visited.erase(start);
}

// Gets all the paths from a start block to and end block
std::vector<std::vector<Block *>> findAllPaths(Block *start, Block *end) {
  std::vector<std::vector<Block *>> allPaths;
  std::vector<Block *> path;
  std::unordered_set<Block *> visited;
  dfsAllPaths(start, end, path, visited, allPaths);
  return allPaths;
}

// Gets the condition name of a block (^bb0 -> c0)
std::string getBlockCondition(Block *block) {
  std::string result;
  llvm::raw_string_ostream os(result);
  block->printAsOperand(os);
  std::string blockName = os.str();
  std::string blockCondition = "c" + blockName.substr(3);
  return blockCondition;
}

BoolExpression *pathToMinterm(const std::vector<Block *> &path) {
  BoolExpression *exp = BoolExpression::parseSop("1");
  for (unsigned i = 0; i < path.size() - 1; i++) {
    Block *prod = path.at(i);
    Block *cons = path.at(i + 1);
    Operation *producerTerminator = prod->getTerminator();
    BoolExpression *prodCondition =
        BoolExpression::parseSop(getBlockCondition(prod));
    if (isa<cf::CondBranchOp>(producerTerminator)) {
      auto condOp = dyn_cast<cf::CondBranchOp>(producerTerminator);
      // If the following BB is on the FALSE side of the current BB, then
      // negate the condition of the current BB
      if (cons == condOp.getFalseDest())
        prodCondition = prodCondition->boolNegate();
    }
    exp = BoolExpression::boolAnd(exp, prodCondition);
  }
  return exp;
}

// Checks if every Block in the path is found in the control dependency list
bool HandshakeLowering::checkControlDep(
    const SmallVector<Block *, 4> &controlDeps,
    const std::vector<Block *> &path) {

  return std::all_of(path.begin(), path.end(), [&](Block *block) {
    return std::find(controlDeps.begin(), controlDeps.end(), block) !=
           controlDeps.end();
  });
}

// Enmerates all paths from the start Block to the end Block in the CFG and
// returns a minimized SOP
BoolExpression *HandshakeLowering::enumeratePaths(Block *start, Block *end) {
  BoolExpression *sop = BoolExpression::parseSop("0");
  std::vector<std::vector<Block *>> allPaths = findAllPaths(start, end);
  SmallVector<Block *, 4> blockControlDeps;
  cdgAnalysis.calculateBlockForwardControlDeps(end, funcOpIdx,
                                               blockControlDeps);
  for (const std::vector<Block *> &path : allPaths) {
    /// Check if the end block is control dependent on all the Blocks in the
    /// path
    if (checkControlDep(blockControlDeps, path)) {
      BoolExpression *minterm = pathToMinterm(path);
      sop = BoolExpression::boolOr(sop, minterm);
    }
  }
  return sop->boolMinimize();
}

LogicalResult HandshakeLowering::addMergeNonLoop(
    OpBuilder &builder, std::vector<ProdConsMemDep> &allMemDeps,
    std::set<Group *> &groups, DenseMap<Block *, Operation *> &forksGraph) {
  Block *entryBlock = &region.front();
  for (Group *prodGroup : groups) {

    Block *prod = prodGroup->bb;
    BoolExpression *fProd = enumeratePaths(entryBlock, prod);

    for (Group *consGroup : prodGroup->succs) {

      Block *cons = consGroup->bb;
      BoolExpression *fCons = enumeratePaths(entryBlock, cons);
      BoolExpression *fGen =
          BoolExpression::boolAnd(fCons, fProd->boolNegate());
      // fGen = fGen->boolMinimize();

      if (fGen != BoolExpression::parseSop("0")) {
        auto memDepIt =
            std::find_if(allMemDeps.begin(), allMemDeps.end(),
                         [prod, cons](const ProdConsMemDep &dep) {
                           return dep.prodBb == prod && dep.consBb == cons;
                         });
        if (memDepIt == allMemDeps.end())
          return failure();
        ProdConsMemDep &memDep = *memDepIt;
        if (memDep.isBackward)
          builder.setInsertionPointToStart(prod);
        else
          builder.setInsertionPointToStart(cons);
        SmallVector<Value> mergeOperands;
        mergeOperands.push_back(forksGraph[prod]->getResult(0));
        mergeOperands.push_back(startCtrl);
        auto mergeOp = builder.create<handshake::MergeOp>(
            forksGraph[prod]->getLoc(), mergeOperands);
        alloctionNetwork.push_back(mergeOp);

        /// The merge becomes the producer now, so connect the result of the
        /// MERGE as an operand of the Consumer
        // Remove the old connection between the producer's LazyFork and the
        // consumer's LazyFork
        // Connect the MERGE to the consumer's LazyFork
        forksGraph[cons]->replaceUsesOfWith(forksGraph[prod]->getResult(0),
                                            mergeOp->getResult(0));
      }
    }
  }
  return success();
}

bool mergeFeedingCurrentConsumer(Operation *merge, Operation *consumer) {
  return std::any_of(
      merge->getResult(0).getUses().begin(),
      merge->getResult(0).getUses().end(),
      [consumer](OpOperand &use) { return use.getOwner() == consumer; });
}

// Helper function to perform DFS
void dfs(Operation *current, Operation *end,
         std::unordered_set<Operation *> &visited,
         std::vector<Operation *> &path,
         std::vector<std::vector<Operation *>> &allPaths) {
  visited.insert(current);
  path.push_back(current);

  if (current == end) {
    // If the current operation is the end, add the path to allPaths
    allPaths.push_back(path);
  } else {
    // Otherwise, explore the successors
    for (auto result : current->getResults()) {
      for (auto *successor : result.getUsers()) {
        if (visited.find(successor) == visited.end()) {
          dfs(successor, end, visited, path, allPaths);
        }
      }
    }
  }

  // Backtrack
  path.pop_back();
  visited.erase(current);
}

// Finds all paths from start operation to end operation
std::vector<std::vector<Operation *>> findAllPaths(Operation *start,
                                                   Operation *end) {
  std::vector<std::vector<Operation *>> allPaths;
  std::unordered_set<Operation *> visited;
  std::vector<Operation *> path;
  dfs(start, end, visited, path, allPaths);
  return allPaths;
}

LogicalResult
HandshakeLowering::addMergeLoop(OpBuilder &builder, std::set<Group *> &groups,
                                DenseMap<Block *, Operation *> &forksGraph) {
  for (Group *consGroup : groups) {
    Block *cons = consGroup->bb;
    for (Group *prodGroup : consGroup->preds) {
      Block *prod = prodGroup->bb;
      /// For every loop containing both prod and cons, insert a MERGE in
      /// the loop header block
      if (prod > cons) {
        CFGLoop *loop = getInnermostCommonLoop(prod, cons);
        if (loop) {
          /// Insert the MERGE at the beginning of the loop header with START
          /// and the result of the producer as operands
          Block *loopHeader = loop->getHeader();
          builder.setInsertionPointToStart(loopHeader);
          /*
          /// Either add the result of the LazyFork on the result of the MERGE
          /// If the LazyFork in the producer is feeding a non-loop MERGE,
          /// then the resultf of the MERGE is added ans an operand to the
          /// loop MERGE Else the result of the LazyFork is added as an
          /// operand to the loop MERGE
          Value mergeOperand = forksGraph[prod]->getResult(0);

          for (mlir::OpOperand &use :
               forksGraph[prod]->getResult(0).getUses()) {
            // Get users of the LazyFork result
            Operation *user = use.getOwner();
            if (isa<handshake::MergeOp>(user) &&
                mergeFeedingCurrentConsumer(user, forksGraph[cons]))
              mergeOperand = user->getResult(0);
          }*/

          /// For each path from the producer to the consumer, add a MERGE
          /// right before the consumer
          std::vector<std::vector<Operation *>> allPaths =
              findAllPaths(forksGraph[prod], forksGraph[cons]);
          for (std::vector<Operation *> path : allPaths) {
            SmallVector<Value> operands;
            /// Get the result of the Operation right before the consumer
            Value mergeOperand = path.at(path.size() - 2)->getResult(0);
            operands.push_back(mergeOperand);
            operands.push_back(startCtrl);
            auto mergeOp = builder.create<handshake::MergeOp>(
                mergeOperand.getLoc(), operands);
            alloctionNetwork.push_back(mergeOp);
            loopMerges.push_back(mergeOp);

            /// The merge becomes the producer now, so connect the result of
            /// the MERGE as an operand of the Consumer
            // Remove the old connection between the producer's LazyFork and
            // the consumer's LazyFork Connect the MERGE to the consumer's
            // LazyFork
            forksGraph[cons]->replaceUsesOfWith(mergeOperand,
                                                mergeOp->getResult(0));
          }
        }
      }
    }
  }
  return success();
}

LogicalResult
HandshakeLowering::joinInsertion(OpBuilder &builder, std::set<Group *> &groups,
                                 DenseMap<Block *, Operation *> &forksGraph) {
  for (Group *group : groups) {
    Operation *forkNode = forksGraph[group->bb];
    ValueRange operands = forkNode->getOperands();
    if (operands.size() > 1) {
      /// Join all the results of the predecessors of the LazyFork
      builder.setInsertionPointToStart(forkNode->getBlock());
      auto joinOp =
          builder.create<handshake::JoinOp>(forkNode->getLoc(), operands);
      alloctionNetwork.push_back(joinOp);
      /// The result of the JoinOp becomes the input to the LazyFork
      forkNode->setOperands(joinOp.getResult());
    }
  }
  return success();
}

Block *getValueProducer(Value value) {
  if (mlir::Operation *definingOp = value.getDefiningOp()) {
    // Value is a result of its defining operation
    mlir::OpResult valueRes = cast<mlir::OpResult>(value);
    return valueRes.getOwner()->getBlock();
  } // Value is a block argument (start)
  mlir::BlockArgument valueArg = cast<mlir::BlockArgument>(value);
  return valueArg.getOwner();
}

SmallVector<CFGLoop *> HandshakeLowering::getLoopsConsNotInProd(Block *cons,
                                                                Block *prod) {

  SmallVector<CFGLoop *> result;

  // Traverse the loops of cons from innermost to outermost
  CFGLoop *loop = li.getLoopFor(cons);
  while (loop) {
    if (!loop->contains(prod)) {
      result.push_back(loop);
    }
    loop = loop->getParentLoop();
  }

  // Reverse to the get the loops from outermost to innermost
  std::reverse(result.begin(), result.end());
  return result;
}

LogicalResult HandshakeLowering::addPhi(ConversionPatternRewriter &rewriter) {
  SmallVector<Operation *> allMerges;
  for (Block &cons : region.getBlocks()) {
    for (Operation &consOp : cons.getOperations()) {
      if (std::find(alloctionNetwork.begin(), alloctionNetwork.end(),
                    &consOp) == alloctionNetwork.end())
        continue;
      /// If the current consumer is a MERGE that was added in addPhi, then
      /// skip it to avoid an infinite loop
      if (std::find(allMerges.begin(), allMerges.end(), &consOp) !=
          allMerges.end())
        continue;
      for (Value operand : consOp.getOperands()) {
        if (mlir::Operation *definingOp = operand.getDefiningOp()) {
          /// If the operand is a result of a producer operation (not start),
          /// then check if the producer is a MERGE that was added in addPhi
          /// If that is the case, then skip it to avoid an infinite loop
          mlir::OpResult valueRes = cast<mlir::OpResult>(operand);
          Operation *prodOp = valueRes.getOwner();
          if (std::find(allMerges.begin(), allMerges.end(), prodOp) !=
              allMerges.end())
            continue;
        }
        Block *prod = getValueProducer(operand);
        Value input = operand;
        SmallVector<Operation *> merges;
        SmallVector<CFGLoop *> loops = getLoopsConsNotInProd(&cons, prod);
        for (auto *it = loops.begin(); it != loops.end(); ++it) {
          // If we are at the innermost loop and the consumer is a loop merge,
          // stop
          if (std::next(it) == loops.end() &&
              std::find(loopMerges.begin(), loopMerges.end(), &consOp) !=
                  loopMerges.end())
            break;
          rewriter.setInsertionPointToStart((*it)->getHeader());
          auto mergeOp =
              rewriter.create<handshake::MergeOp>(input.getLoc(), input);
          input = mergeOp.getResult();
          merges.push_back(mergeOp);
        }
        consOp.replaceUsesOfWith(operand, input);
        for (auto *mergeOp : merges)
          mergeOp->insertOperands(1, mergeOp->getResult(0));
        allMerges.insert(allMerges.end(), merges.begin(), merges.end());
      }
    }
  }
  alloctionNetwork.insert(alloctionNetwork.end(), allMerges.begin(),
                          allMerges.end());
  return success();
}

LogicalResult HandshakeLowering::addSupp(ConversionPatternRewriter &rewriter) {
  SmallVector<Operation *> allBranches;
  for (Block &cons : region.getBlocks()) {
    for (Operation &consOp : cons.getOperations()) {
      if (std::find(alloctionNetwork.begin(), alloctionNetwork.end(),
                    &consOp) == alloctionNetwork.end())
        continue;
      /// If the current consumer is a BRANCH that was added in addSupp, then
      /// skip it to avoid an infinite loop
      if (std::find(allBranches.begin(), allBranches.end(), &consOp) !=
          allBranches.end())
        continue;
      for (Value operand : consOp.getOperands()) {
        if (mlir::Operation *definingOp = operand.getDefiningOp()) {
          /// If the operand is a result of a producer operation (not start),
          /// then check if the producer is a BRANCH that was added in addSupp
          /// If that is the case, then skip it to avoid an infinite loop
          mlir::OpResult valueRes = cast<mlir::OpResult>(operand);
          Operation *prodOp = valueRes.getOwner();
          if (std::find(allBranches.begin(), allBranches.end(), prodOp) !=
              allBranches.end())
            continue;
          Block *prod = getValueProducer(operand);
          /// Skip producers and consumers that are in the same block
          if (prod == &cons)
            continue;

          /// Innermost loop containig the producer doesn't contain the consumer
          bool moreProdThanCons =
              (li.getLoopFor(prod) && !li.getLoopFor(prod)->contains(&cons));

          if (moreProdThanCons) {
            if (failed(
                    manageMoreProdThanCons(rewriter, prodOp, &consOp, operand)))
              return failure();
          }
        }
      }
    }
  }
  alloctionNetwork.insert(alloctionNetwork.end(), allBranches.begin(),
                          allBranches.end());
  return success();
}

LogicalResult HandshakeLowering::manageMoreProdThanCons(
    ConversionPatternRewriter &rewriter, Operation *producer,
    Operation *consumer, Value connection) {
  /// Identify every loop containing the producer and not the consumer
  std::set<CFGLoop *> producerLoopsWithoutConsumer;
  CFGLoop *loop = li.getLoopFor(producer->getBlock());
  while (loop) {
    if (!loop->contains(consumer->getBlock())) {
      producerLoopsWithoutConsumer.insert(loop);
    }
    loop = loop->getParentLoop();
  }

  for (CFGLoop *loop : producerLoopsWithoutConsumer) {
    Block *loopExit = loop->getExitingBlock();
    if (loopExit) {
      auto branchOp = rewriter.create<handshake::ConditionalBranchOp>(
          loopExit->getOperations().front().getLoc(),
          getBlockEntryControl(loopExit), connection);
      consumer->replaceUsesOfWith(connection, branchOp.getTrueResult());
    } else {
      SmallVector<Block *> exitBlocks;
      loop->getExitBlocks(exitBlocks);
    }
  }
  return success();
}

//===-----------------------------------------------------------------------==//
// Lowering strategy
=======
// Simple transformations
>>>>>>> b5e92417
//===-----------------------------------------------------------------------==//

/// In the operation's parent Handshake function, looks for a control merge
/// tagged with the same basic block as the operation and returns its dara
/// result. The operation must be nested inside a Handshake function and should
/// be tagged with a basic block ID. The control merge is expected to exist; the
/// function will assert if it does not.
static Value getBlockControl(Operation *op) {
  auto funcOp = op->getParentOfType<handshake::FuncOp>();
  assert(funcOp && "operation should have parent function");
  std::optional<unsigned> bb = getLogicBB(op);
  assert(bb && "operation should be tagged with associated basic block");

  if (bb == 0)
    return funcOp.getArguments().back();
  for (auto cMergeOp : funcOp.getOps<handshake::ControlMergeOp>()) {
    if (auto cMergeBB = getLogicBB(cMergeOp); cMergeBB && cMergeBB == *bb)
      return cMergeOp.getResult();
  }
  llvm_unreachable("cannot find cmerge in block");
  return nullptr;
}

namespace {
/// Converts each `func::CallOp` operation to an equivalent
/// `handshake::InstanceOp` operation.
struct ConvertCalls : public OpConversionPattern<func::CallOp> {
public:
  using OpConversionPattern<func::CallOp>::OpConversionPattern;

<<<<<<< HEAD
/// Allows to partially lower a region by matching on the parent operation
/// to then call the provided partial lowering function with the region and
/// the rewriter.
struct PartialLowerRegion : public ConversionPattern {
  using PartialLoweringFunc =
      std::function<LogicalResult(Region &, ConversionPatternRewriter &)>;

  PartialLowerRegion(LowerRegionTarget &target, MLIRContext *context,
                     LogicalResult &loweringResRef,
                     const PartialLoweringFunc &fun)
      : ConversionPattern(target.region.getParentOp()->getName().getStringRef(),
                          1, context),
        target(target), loweringRes(loweringResRef), fun(fun) {}
  using ConversionPattern::ConversionPattern;
  LogicalResult
  matchAndRewrite(Operation *op, ArrayRef<Value> /*operands*/,
                  ConversionPatternRewriter &rewriter) const override {
    // Dialect conversion scheme requires the matched root operation to be
    // replaced or updated if the match was successful; this ensures that
    // happens even if the lowering function does not modify the root
    // operation
    rewriter.updateRootInPlace(
        op, [&] { loweringRes = fun(target.region, rewriter); });

    // Signal to the conversion target that the conversion pattern ran
    target.regionLowered = true;

    // Success status of conversion pattern determined by success of partial
    // lowering function
    return loweringRes;
  };
=======
  LogicalResult
  matchAndRewrite(func::CallOp callOp, OpAdaptor adaptor,
                  ConversionPatternRewriter &rewriter) const override;
};

/// Convers arith-level constants to handshake-level constants. Constants are
/// triggered by a source if their successor is not a branch/return or memory
/// operation. Otherwise they are triggered by the control-only network.
struct ConvertConstants : public OpConversionPattern<arith::ConstantOp> {
public:
  using OpConversionPattern<arith::ConstantOp>::OpConversionPattern;
>>>>>>> b5e92417

  LogicalResult
  matchAndRewrite(arith::ConstantOp cstOp, OpAdaptor adaptor,
                  ConversionPatternRewriter &rewriter) const override;
};

/// Converts undefined operations (LLVM::UndefOp) with a default "0" constant
/// triggered by the control merge of the block associated to the matched
/// operation.
struct ConvertUndefinedValues : public OpConversionPattern<LLVM::UndefOp> {
public:
  using OpConversionPattern<LLVM::UndefOp>::OpConversionPattern;

  LogicalResult
  matchAndRewrite(LLVM::UndefOp undefOp, OpAdaptor adaptor,
                  ConversionPatternRewriter &rewriter) const override;
};
} // namespace

LogicalResult
ConvertCalls::matchAndRewrite(func::CallOp callOp, OpAdaptor adaptor,
                              ConversionPatternRewriter &rewriter) const {
  auto modOp = callOp->getParentOfType<mlir::ModuleOp>();
  assert(modOp && "call should have parent module");

  // The instance's operands are the same as the call plus an extra
  // control-only start coming from the call's logical basic block
  SmallVector<Value> operands(adaptor.getOperands());
  operands.push_back(getBlockControl(callOp));

  // Retrieve the Handshake function that the call references to determine
  // the instance's result types (may be different from the call's result
  // types)
  SymbolRefAttr symbol = callOp->getAttrOfType<SymbolRefAttr>("callee");
  assert(symbol && "call symbol does not exist");
  Operation *lookup = modOp.lookupSymbol(symbol);
  if (!lookup)
    return callOp->emitError() << "call references unknown function";
  auto calledFuncOp = dyn_cast<handshake::FuncOp>(lookup);
  if (!calledFuncOp)
    return callOp->emitError() << "call does not reference a function";
  TypeRange resultTypes = calledFuncOp.getFunctionType().getResults();

  // Replace the call with the Handshake instance
  rewriter.setInsertionPoint(callOp);
  auto instOp = rewriter.create<handshake::InstanceOp>(
      callOp.getLoc(), callOp.getCallee(), resultTypes, operands);
  inheritBB(callOp, instOp);
  if (callOp->getNumResults() == 0)
    rewriter.eraseOp(callOp);
  else
    rewriter.replaceOp(callOp, instOp->getResults());
  return success();
}

<<<<<<< HEAD
/// Lowers the region referenced by the handshake lowering strategy
/// following a fixed sequence of steps.
static LogicalResult lowerRegion(HandshakeLowering &hl) {

  if (failed(runPartialLowering(hl, &HandshakeLowering::createControlNetwork)))
    return failure();

  if (failed(runPartialLowering(hl, &HandshakeLowering::getLoopInfo)))
    return failure();

  //===--------------------------------------------------------------------===//
  // Merges and branches instantiation
  //===--------------------------------------------------------------------===//

  if (failed(runPartialLowering(hl, &HandshakeLowering::addMergeOps)))
    return failure();

  if (failed(runPartialLowering(hl, &HandshakeLowering::addBranchOps)))
    return failure();

  //===--------------------------------------------------------------------===//
  // Create, analyze, and connect memory ports and interfaces
  //===--------------------------------------------------------------------===//

  HandshakeLowering::MemInterfacesInfo memInfo;
  if (failed(runPartialLowering(hl, &HandshakeLowering::replaceMemoryOps,
                                memInfo)))
    return failure();

  // First round of bb-tagging so that newly inserted Dynamatic memory ports
  // get tagged with the BB they belong to (required by memory interface
  // instantiation logic)
  if (failed(runPartialLowering(hl, &HandshakeLowering::idBasicBlocks)))
    return failure();

  if (failed(runPartialLowering(
          hl, &HandshakeLowering::verifyAndCreateMemInterfaces, memInfo)))
    return failure();

  // if (failed(runPartialLowering(hl, &HandshakeLowering::addPhi)))
  //  return failure();

  //===--------------------------------------------------------------------===//
  // Simple final transformations
  //===--------------------------------------------------------------------===//

  if (failed(runPartialLowering(hl, &HandshakeLowering::convertCalls)))
    return failure();

  if (failed(runPartialLowering(hl, &HandshakeLowering::connectConstants)))
    return failure();

  if (failed(
          runPartialLowering(hl, &HandshakeLowering::replaceUndefinedValues)))
    return failure();

  if (failed(runPartialLowering(hl, &HandshakeLowering::idBasicBlocks)))
    return failure();

  //===--------------------------------------------------------------------===//
  // Create return/end logic and flatten IR (delete actual basic blocks)
  //===--------------------------------------------------------------------===//

  // if (failed(runPartialLowering(hl, &HandshakeLowering::print)))
  //   return failure();

  return runPartialLowering(hl, &HandshakeLowering::createReturnNetwork);
}

namespace {

/// Converts a func-level function into a handshake-level function, without
/// modifying the function's body. The function signature gets an extra
/// control-only argument to represent the starting point of the control
/// network. If the function did not return any result, a control-only
/// result is added to signal function completion.
struct ConvertFuncToHandshake : OpConversionPattern<func::FuncOp> {
  using OpConversionPattern<func::FuncOp>::OpConversionPattern;

  LogicalResult
  matchAndRewrite(func::FuncOp funcOp, OpAdaptor operands,
                  ConversionPatternRewriter &rewriter) const override {
    // Put the function into maximal SSA form if it is not external
    if (!funcOp.isExternal()) {
      HandshakeLoweringSSAStrategy strategy;
      if (failed(dynamatic::maximizeSSA(funcOp.getBody(), strategy)))
        return failure();
    }

    // Derive attribute for the new function
    SmallVector<NamedAttribute, 4> attributes;
    MLIRContext *ctx = getContext();
    for (const NamedAttribute &attr : funcOp->getAttrs()) {
      StringAttr attrName = attr.getName();

      // The symbol and function type attributes are set directly by the
      // Handshake function constructor, all others are forwarded directly
      if (attrName == SymbolTable::getSymbolAttrName() ||
          attrName == funcOp.getFunctionTypeAttrName())
        continue;

      // Argument names need to be augmented with the additional start
      // argument
      if (attrName == funcOp.getArgAttrsAttrName()) {
        // Extracts the name key's value from the dictionary attribute
        // corresponding to each function's argument.
        auto extractNames = [&](Attribute argAttr) -> Attribute {
          DictionaryAttr argDict = cast<DictionaryAttr>(argAttr);
          std::optional<NamedAttribute> name =
              argDict.getNamed("handshake.arg_name");
          assert(name && "missing name key in arg attribute");
          return name->getValue();
        };

        SmallVector<Attribute> argNames;
        llvm::transform(funcOp.getArgAttrsAttr(), std::back_inserter(argNames),
                        extractNames);
        argNames.push_back(StringAttr::get(ctx, "start"));
        attributes.emplace_back(StringAttr::get(ctx, "argNames"),
                                ArrayAttr::get(ctx, argNames));
        continue;
      }
=======
LogicalResult
ConvertConstants::matchAndRewrite(arith::ConstantOp cstOp,
                                  OpAdaptor /*adaptor*/,
                                  ConversionPatternRewriter &rewriter) const {
  rewriter.setInsertionPoint(cstOp);
  TypedAttr cstAttr = cstOp.getValue();
  Value controlVal;
  if (isCstSourcable(cstOp)) {
    auto sourceOp = rewriter.create<handshake::SourceOp>(
        cstOp.getLoc(), rewriter.getNoneType());
    inheritBB(cstOp, sourceOp);
    controlVal = sourceOp.getResult();
  } else {
    controlVal = getBlockControl(cstOp);
  }
  auto newCstOp = rewriter.create<handshake::ConstantOp>(
      cstOp.getLoc(), cstAttr.getType(), cstAttr, controlVal);
  inheritBB(cstOp, newCstOp);
  rewriter.replaceOp(cstOp, newCstOp->getResults());
  return success();
}

LogicalResult ConvertUndefinedValues::matchAndRewrite(
    LLVM::UndefOp undefOp, OpAdaptor /*adaptor*/,
    ConversionPatternRewriter &rewriter) const {
  // Create an attribute of the appropriate type for the constant
  auto resType = undefOp.getRes().getType();
  TypedAttr cstAttr;
  if (isa<IndexType>(resType))
    cstAttr = rewriter.getIndexAttr(0);
  else if (isa<IntegerType>(resType))
    cstAttr = rewriter.getIntegerAttr(resType, 0);
  else if (FloatType floatType = dyn_cast<FloatType>(resType))
    cstAttr = rewriter.getFloatAttr(floatType, 0.0);
  else
    return undefOp->emitError() << "operation has unsupported result type";

  // Create a constant with a default value and replace the undefined value
  rewriter.setInsertionPoint(undefOp);
  auto cstOp = rewriter.create<handshake::ConstantOp>(
      undefOp.getLoc(), resType, cstAttr, getBlockControl(undefOp));
  inheritBB(undefOp, cstOp);
  rewriter.replaceOp(undefOp, cstOp.getResult());
  return success();
}
>>>>>>> b5e92417

//===-----------------------------------------------------------------------==//
// Pass driver
//===-----------------------------------------------------------------------==//

namespace {

/// FPGA18's elastic pass. Runs elastic pass on every function
/// (func::FuncOp) of the module it is applied on. Succeeds whenever all
/// functions in the module were succesfully lowered to handshake.
struct CfToHandshakePass
    : public dynamatic::impl::CfToHandshakeBase<CfToHandshakePass> {

  void runDynamaticPass() override {

    MLIRContext *ctx = &getContext();
    ModuleOp modOp = getOperation();

    CfToHandshakeTypeConverter converter;
    RewritePatternSet patterns(ctx);
    patterns.add<LowerFuncToHandshake>(converter, getAnalysis<NameAnalysis>(),
                                       ctx);
    patterns.add<ConvertConstants, ConvertCalls, ConvertUndefinedValues>(
        converter, ctx);

    // All func-level functions must become handshake-level functions
<<<<<<< HEAD
    ConversionTarget funcTarget(*ctx);
    funcTarget.addIllegalOp<func::FuncOp>();
    funcTarget.addLegalOp<handshake::FuncOp>();

    // Call the analysis hee and fill the structures from Func::FuncOp
    ControlDependenceAnalysis cdgAnalysis =
        getAnalysis<ControlDependenceAnalysis>();

    if (failed(applyPartialConversion(modOp, funcTarget, std::move(patterns))))
      return signalPassFailure();

    // Loop over the structures to change the pointer addresses to those from
    // the handshake:FuncOp  (AYA: might need to add write functions to your)

    // Lower every function individually
    auto funcOps = modOp.getOps<handshake::FuncOp>();
    int funcOpIdx = 0;
    for (handshake::FuncOp funcOp : llvm::make_early_inc_range(funcOps)) {
      // Loop over the Blocks of this funcOp to update the ptrs of every Block
      // in the control dependency strucute of this funcOp_idx
      mlir::Region &funcReg = funcOp.getBody();
      for (mlir::Block &block : funcReg.getBlocks()) {
        cdgAnalysis.adjustBlockPtr(funcOpIdx, &block);
      }

      // Lower the region inside the function if it is not external
      if (!funcOp.isExternal()) {
        mlir::DominanceInfo domInfo;
        HandshakeLowering hl(funcOp.getBody(), funcOpIdx,
                             getAnalysis<NameAnalysis>(),
                             getAnalysis<ControlDependenceAnalysis>(), domInfo);

        if (failed(lowerRegion(hl)))
          return signalPassFailure();
      }
    }
=======
    ConversionTarget target(*ctx);
    target.addLegalOp<mlir::ModuleOp>();
    target.addLegalDialect<handshake::HandshakeDialect, arith::ArithDialect,
                           math::MathDialect>();
    target.addIllegalDialect<func::FuncDialect, cf::ControlFlowDialect,
                             BuiltinDialect>();
    target.addIllegalOp<arith::ConstantOp>();

    if (failed(applyFullConversion(modOp, target, std::move(patterns))))
      return signalPassFailure();
>>>>>>> b5e92417
  }
};

} // namespace

std::unique_ptr<dynamatic::DynamaticPass> dynamatic::createCfToHandshake() {
  return std::make_unique<CfToHandshakePass>();
}<|MERGE_RESOLUTION|>--- conflicted
+++ resolved
@@ -20,36 +20,26 @@
 #include "dynamatic/Analysis/ConstantAnalysis.h"
 #include "dynamatic/Analysis/ControlDependenceAnalysis.h"
 #include "dynamatic/Analysis/NameAnalysis.h"
-#include "dynamatic/Dialect/Handshake/HandshakeDialect.h"
 #include "dynamatic/Dialect/Handshake/HandshakeInterfaces.h"
 #include "dynamatic/Dialect/Handshake/HandshakeOps.h"
 #include "dynamatic/Dialect/Handshake/MemoryInterfaces.h"
 #include "dynamatic/Support/CFG.h"
-<<<<<<< HEAD
 #include "dynamatic/Transforms/FuncMaximizeSSA.h"
 #include "experimental/Support/BooleanLogic/BoolExpression.h"
 #include "mlir/Analysis/CFGLoopInfo.h"
-=======
->>>>>>> b5e92417
 #include "mlir/Dialect/Affine/Analysis/AffineAnalysis.h"
 #include "mlir/Dialect/Affine/Utils.h"
-#include "mlir/Dialect/Arith/IR/Arith.h"
-#include "mlir/Dialect/ControlFlow/IR/ControlFlow.h"
 #include "mlir/Dialect/ControlFlow/IR/ControlFlowOps.h"
 #include "mlir/Dialect/Func/IR/FuncOps.h"
 #include "mlir/Dialect/LLVMIR/LLVMDialect.h"
-#include "mlir/Dialect/Math/IR/Math.h"
 #include "mlir/Dialect/MemRef/IR/MemRef.h"
-#include "mlir/IR/Attributes.h"
 #include "mlir/IR/BuiltinAttributes.h"
-#include "mlir/IR/BuiltinDialect.h"
-#include "mlir/IR/BuiltinTypes.h"
 #include "mlir/IR/Dominance.h"
 #include "mlir/IR/MLIRContext.h"
 #include "mlir/IR/OpDefinition.h"
 #include "mlir/IR/Operation.h"
 #include "mlir/IR/PatternMatch.h"
-<<<<<<< HEAD
+#include "mlir/IR/Region.h"
 #include "mlir/IR/ValueRange.h"
 #include "mlir/Support/LogicalResult.h"
 #include "mlir/Transforms/DialectConversion.h"
@@ -57,17 +47,9 @@
 #include "llvm/ADT/SmallVector.h"
 #include "llvm/ADT/StringRef.h"
 #include "llvm/ADT/TypeSwitch.h"
+#include "llvm/Support/Casting.h"
 #include "llvm/Support/raw_ostream.h"
 #include <cstdlib>
-=======
-#include "mlir/IR/Value.h"
-#include "mlir/Support/LogicalResult.h"
-#include "mlir/Transforms/DialectConversion.h"
-#include "llvm/ADT/STLExtras.h"
-#include "llvm/ADT/SmallVector.h"
-#include "llvm/ADT/TypeSwitch.h"
-#include "llvm/Support/ErrorHandling.h"
->>>>>>> b5e92417
 #include <iterator>
 #include <unordered_set>
 #include <utility>
@@ -129,10 +111,10 @@
 /// In the latter case, the function inserts the required handshake::MergeOp's
 /// in the region.
 static SmallVector<Value, 8>
-mergeFuncResults(handshake::FuncOp funcOp, ConversionPatternRewriter &rewriter,
-                 SmallVector<Operation *, 4> &newReturnOps,
-                 size_t exitBlockID) {
-  Block *entryBlock = &funcOp.front();
+mergeFunctionResults(Region &r, ConversionPatternRewriter &rewriter,
+                     SmallVector<Operation *, 4> &newReturnOps,
+                     std::optional<size_t> endNetworkId) {
+  Block *entryBlock = &r.front();
   if (newReturnOps.size() == 1) {
     // No need to merge results in case of single return
     return SmallVector<Value, 8>(newReturnOps[0]->getResults());
@@ -151,16 +133,19 @@
     results.push_back(mergeOp.getResult());
     // Merge operation inherits from the bb atttribute of the latest (in program
     // order) return operation
-    mergeOp->setAttr(BB_ATTR_NAME, rewriter.getUI32IntegerAttr(exitBlockID));
+    if (endNetworkId.has_value()) {
+      mergeOp->setAttr(BB_ATTR_NAME,
+                       rewriter.getUI32IntegerAttr(endNetworkId.value()));
+    }
   }
   return results;
 }
 
 /// Returns a vector of control signals, one from each memory interface in the
 /// circuit, to be passed as operands to the `handshake::EndOp` operation.
-static SmallVector<Value, 8> getFunctionEndControls(handshake::FuncOp funcOp) {
+static SmallVector<Value, 8> getFunctionEndControls(Region &r) {
   SmallVector<Value, 8> controls;
-  for (auto memOp : funcOp.getOps<handshake::MemoryOpInterface>())
+  for (auto memOp : r.getOps<handshake::MemoryOpInterface>())
     controls.push_back(memOp->getResults().back());
   return controls;
 }
@@ -207,121 +192,84 @@
   return success();
 }
 
-//===-----------------------------------------------------------------------==//
-// CfToHandshakeTypeConverter
-//===-----------------------------------------------------------------------==//
-
-static std::optional<Value> oneToOneVoidMaterialization(OpBuilder &builder,
-                                                        Type /*resultType*/,
-                                                        ValueRange inputs,
-                                                        Location /*loc*/) {
-  if (inputs.size() != 1)
-    return std::nullopt;
-  return inputs[0];
-}
-
-CfToHandshakeTypeConverter::CfToHandshakeTypeConverter() {
-  addConversion([](Type type) -> Type { return type; });
-  addArgumentMaterialization(oneToOneVoidMaterialization);
-  addSourceMaterialization(oneToOneVoidMaterialization);
-  addTargetMaterialization(oneToOneVoidMaterialization);
-}
-
-//===-----------------------------------------------------------------------==//
-// LowerFuncToHandshake
-//===-----------------------------------------------------------------------==//
-
-LowerFuncToHandshake::LowerFuncToHandshake(TypeConverter &typeConverter,
-                                           NameAnalysis &namer,
-                                           MLIRContext *ctx)
-    : OpConversionPattern<func::FuncOp>(typeConverter, ctx), namer(namer) {}
-
-LogicalResult LowerFuncToHandshake::matchAndRewrite(
-    func::FuncOp lowerFuncOp, OpAdaptor /*adaptor*/,
-    ConversionPatternRewriter &rewriter) const {
-
-  // First lower the parent function itself, without modifying its body (except
-  // the block arguments and terminators)
-  auto funcOrFailure = lowerSignature(lowerFuncOp, rewriter);
-  if (failed(funcOrFailure))
-    return failure();
-  handshake::FuncOp funcOp = *funcOrFailure;
-  if (funcOp.isExternal())
-    return success();
-
-  // Stores mapping from each value that passes through a merge-like operation
-  // to the data result of that merge operation
-  DenseMap<BlockArgument, OpResult> blockArgReplacements;
-  addMergeOps(funcOp, rewriter, blockArgReplacements);
-  addBranchOps(funcOp, rewriter);
-
-  LowerFuncToHandshake::MemInterfacesInfo memInfo;
-  if (failed(convertMemoryOps(funcOp, rewriter, memInfo)))
-    return failure();
-
-  // First round of bb-tagging so that newly inserted Dynamatic memory ports get
-  // tagged with the BB they belong to (required by memory interface
-  // instantiation logic)
-  idBasicBlocks(funcOp, rewriter);
-  if (failed(verifyAndCreateMemInterfaces(funcOp, rewriter, memInfo)))
-    return failure();
-
-  idBasicBlocks(funcOp, rewriter);
-  flattenAndTerminate(funcOp, rewriter, blockArgReplacements);
-  return success();
-}
-
-/// Filters out block arguments of type MemRefType
-bool LowerFuncToHandshake::FuncSSAStrategy::maximizeArgument(
-    BlockArgument arg) {
-  return !arg.getType().isa<mlir::MemRefType>();
-}
-
-/// Filters out allocation operations
-bool LowerFuncToHandshake::FuncSSAStrategy::maximizeOp(Operation &op) {
-  return !isAllocOp(&op);
-}
-
-SmallVector<NamedAttribute>
-LowerFuncToHandshake::deriveNewAttributes(func::FuncOp funcOp) const {
-  SmallVector<NamedAttribute, 4> attributes;
-  MLIRContext *ctx = getContext();
-
-  for (const NamedAttribute &attr : funcOp->getAttrs()) {
-    StringAttr attrName = attr.getName();
-
-    // The symbol and function type attributes are set directly by the
-    // Handshake function constructor, all others are forwarded directly
-    if (attrName == SymbolTable::getSymbolAttrName() ||
-        attrName == funcOp.getFunctionTypeAttrName())
-      continue;
-
-    // Argument names need to be augmented with the additional start argument
-    if (attrName == funcOp.getArgAttrsAttrName()) {
-      // Extracts the name key's value from the dictionary attribute
-      // corresponding to each function's argument.
-      auto extractNames = [&](Attribute argAttr) -> Attribute {
-        DictionaryAttr argDict = cast<DictionaryAttr>(argAttr);
-        std::optional<NamedAttribute> name =
-            argDict.getNamed("handshake.arg_name");
-        assert(name && "missing name key in arg attribute");
-        return name->getValue();
-      };
-
-      SmallVector<Attribute> argNames;
-      llvm::transform(funcOp.getArgAttrsAttr(), std::back_inserter(argNames),
-                      extractNames);
-      argNames.push_back(StringAttr::get(ctx, "start"));
-      attributes.emplace_back(StringAttr::get(ctx, "argNames"),
-                              ArrayAttr::get(ctx, argNames));
-      continue;
-    }
-
-    // All other attributes are forwarded without changes
-    attributes.push_back(attr);
-  }
-
-<<<<<<< HEAD
+/// Returns the value from the predecessor block that should be used as the data
+/// operand of the merge-like operation under consideration.
+static Value getMergeOperand(HandshakeLowering::MergeOpInfo &mergeInfo,
+                             Block *predBlock, bool isFirstOperand) {
+  // The input value to the merge operations
+  Value srcVal = mergeInfo.blockArg;
+  // The block the merge operation belongs to
+  Block *block = mergeInfo.mergeLikeOp->getBlock();
+
+  // The block terminator is either a cf-level branch or cf-level conditional
+  // branch. In either case, identify the value passed to the block using its
+  // index in the list of block arguments
+  unsigned index = srcVal.cast<BlockArgument>().getArgNumber();
+  Operation *termOp = predBlock->getTerminator();
+  if (mlir::cf::CondBranchOp br = dyn_cast<mlir::cf::CondBranchOp>(termOp)) {
+    // Block should be one of the two destinations of the conditional branch
+    auto *trueDest = br.getTrueDest(), *falseDest = br.getFalseDest();
+    if (block == trueDest) {
+      if (!isFirstOperand && trueDest == falseDest)
+        return br.getFalseOperand(index);
+      return br.getTrueOperand(index);
+    }
+    assert(block == falseDest);
+    return br.getFalseOperand(index);
+  }
+  if (isa<mlir::cf::BranchOp>(termOp))
+    return termOp->getOperand(index);
+  return nullptr;
+}
+
+/// Returns the first occurance within the block of an operation of the template
+/// type. If none exists, returns nullptr.
+template <typename Op>
+static Op getFirstOp(Block *block) {
+  auto ops = block->getOps<Op>();
+  if (ops.empty())
+    return nullptr;
+  return *ops.begin();
+}
+
+/// Returns the number of predecessors of the block.
+static unsigned getBlockPredecessorCount(Block *block) {
+  auto predecessors = block->getPredecessors();
+  return std::distance(predecessors.begin(), predecessors.end());
+}
+
+/// Replaces all backedges temporarily used as merge-like operation operands
+/// with actual SSA values coming from predecessor blocks.
+static void reconnectMergeOps(Region &region,
+                              HandshakeLowering::BlockOps &blockMerges,
+                              DenseMap<Value, Value> &mergePairs) {
+  for (Block &block : region) {
+    for (HandshakeLowering::MergeOpInfo &mergeInfo : blockMerges[&block]) {
+      size_t operandIdx = 0;
+      // Set appropriate operand from each predecessor block
+      for (Block *predBlock : block.getPredecessors()) {
+        Value mgOperand =
+            getMergeOperand(mergeInfo, predBlock, operandIdx == 0);
+        assert(mgOperand != nullptr);
+        if (!mgOperand.getDefiningOp()) {
+          assert(mergePairs.count(mgOperand));
+          mgOperand = mergePairs[mgOperand];
+        }
+        mergeInfo.dataEdges[operandIdx].setValue(mgOperand);
+        operandIdx++;
+      }
+
+      // Reconnect all operands originating from livein defining value through
+      // corresponding merge of that block
+      for (Operation &opp : block) {
+        if (!isa<handshake::MergeLikeOpInterface>(&opp)) {
+          opp.replaceUsesOfWith(mergeInfo.blockArg,
+                                mergeInfo.mergeLikeOp->getResult(0));
+        }
+      }
+    }
+  }
+
   // Connect  select operand of muxes to control merge's index result in all
   // blocks with more than one predecessor
   for (Block &block : region) {
@@ -338,252 +286,6 @@
           (*mergeInfo.indexEdge).setValue(ctrlMergeOp->getResult(1));
         }
       }
-    }
-=======
-  // Create the attribute for result names
-  ArrayAttr resNamesArray;
-  unsigned numFuncResults = funcOp.getFunctionType().getNumResults();
-  if (numFuncResults == 0) {
-    resNamesArray = ArrayAttr::get(ctx, StringAttr::get(ctx, "end"));
-  } else {
-    SmallVector<Attribute> resNames;
-    for (size_t idx = 0; idx < numFuncResults; ++idx)
-      resNames.push_back(StringAttr::get(ctx, "out" + std::to_string(idx)));
-    resNamesArray = ArrayAttr::get(ctx, resNames);
->>>>>>> b5e92417
-  }
-  attributes.emplace_back(StringAttr::get(ctx, "resNames"), resNamesArray);
-
-  return attributes;
-}
-
-static void setupBlockConversion(Block *block, PatternRewriter &rewriter,
-                                 TypeConverter::SignatureConversion &conv) {
-  // All func-level block arguments remap one-to-one to the handshake-level
-  // arguments
-  for (auto [idx, type] : llvm::enumerate(block->getArgumentTypes()))
-    conv.addInputs(idx, type);
-
-  // Add a new argument for the start in each block
-  conv.addInputs(rewriter.getNoneType());
-}
-
-FailureOr<handshake::FuncOp> LowerFuncToHandshake::lowerSignature(
-    func::FuncOp funcOp, ConversionPatternRewriter &rewriter) const {
-  // Put the function into maximal SSA form if it is not external
-  if (!funcOp.isExternal()) {
-    FuncSSAStrategy strategy;
-    if (failed(dynamatic::maximizeSSA(funcOp.getBody(), strategy)))
-      return failure();
-  }
-
-  // Derive function argument and result types
-  SmallVector<Type, 8> argTypes(funcOp.getArgumentTypes());
-  SmallVector<Type, 2> resTypes(funcOp.getResultTypes());
-  argTypes.push_back(rewriter.getNoneType());
-  if (resTypes.empty())
-    resTypes.push_back(rewriter.getNoneType());
-
-  // Create a handshake-level function corresponding to the cf-level function
-  rewriter.setInsertionPoint(funcOp);
-  FunctionType funTy = rewriter.getFunctionType(argTypes, resTypes);
-  SmallVector<NamedAttribute> attrs = deriveNewAttributes(funcOp);
-  auto newFuncOp = rewriter.create<handshake::FuncOp>(
-      funcOp.getLoc(), funcOp.getName(), funTy, attrs);
-  Region *oldBody = &funcOp.getBody();
-  const TypeConverter *typeConv = getTypeConverter();
-
-  // Convert the entry block's signature
-  Block *entryBlock = &funcOp.getBody().front();
-  TypeConverter::SignatureConversion entryConversion(
-      entryBlock->getNumArguments());
-  setupBlockConversion(entryBlock, rewriter, entryConversion);
-  rewriter.applySignatureConversion(oldBody, entryConversion, typeConv);
-
-  // Convert the non entry blocks' signatures
-  SmallVector<TypeConverter::SignatureConversion> nonEntryConversions;
-  for (Block &block : llvm::drop_begin(funcOp)) {
-    auto &conv = nonEntryConversions.emplace_back(block.getNumArguments());
-    setupBlockConversion(&block, rewriter, conv);
-  }
-  if (failed(rewriter.convertNonEntryRegionTypes(oldBody, *typeConv,
-                                                 nonEntryConversions)))
-    return failure();
-
-  // Modify branch-like terminators to forward the new control value through
-  // all blocks
-  for (Block &block : funcOp) {
-    Operation *termOp = block.getTerminator();
-    Value blockCtrl = block.getArguments().back();
-    rewriter.setInsertionPointToEnd(&block);
-    if (auto condBrOp = dyn_cast<cf::CondBranchOp>(termOp)) {
-      SmallVector<Value> trueOperands(condBrOp.getTrueDestOperands());
-      SmallVector<Value> falseOperands(condBrOp.getFalseDestOperands());
-      trueOperands.push_back(blockCtrl);
-      falseOperands.push_back(blockCtrl);
-      rewriter.replaceOp(termOp,
-                         rewriter.create<cf::CondBranchOp>(
-                             condBrOp->getLoc(), condBrOp.getCondition(),
-                             condBrOp.getTrueDest(), trueOperands,
-                             condBrOp.getFalseDest(), falseOperands));
-    } else if (auto brOp = dyn_cast<cf::BranchOp>(termOp)) {
-      SmallVector<Value> operands(brOp.getDestOperands());
-      operands.push_back(blockCtrl);
-      rewriter.replaceOp(termOp, rewriter.create<cf::BranchOp>(
-                                     brOp->getLoc(), brOp.getDest(), operands));
-    }
-  }
-
-  // Move the entire func-level body to the handhsake-level function
-  Region *newBody = &newFuncOp.getBody();
-  rewriter.inlineRegionBefore(*oldBody, *newBody, newFuncOp.end());
-  rewriter.eraseOp(funcOp);
-  return newFuncOp;
-}
-
-/// Returns the value from the predecessor block that should be used as the data
-/// operand for the merge that will eventually replace the block argument.
-static Value getMergeOperand(BlockArgument blockArg, Block *predBlock,
-                             bool firstTimePred) {
-  // The block the merge operation belongs to
-  Block *block = blockArg.getOwner();
-
-  // The block terminator is either a cf-level branch or cf-level conditional
-  // branch. In either case, identify the value passed to the block using its
-  // index in the list of block arguments
-  unsigned argIdx = blockArg.getArgNumber();
-  Operation *termOp = predBlock->getTerminator();
-  if (auto condBr = dyn_cast<cf::CondBranchOp>(termOp)) {
-    // Block should be one of the two destinations of the conditional branch
-    Block *trueDest = condBr.getTrueDest(), *falseDest = condBr.getFalseDest();
-    if (block == trueDest) {
-      if (!firstTimePred) {
-        assert(trueDest == falseDest && "expected same branch target");
-        return condBr.getFalseOperand(argIdx);
-      }
-      return condBr.getTrueOperand(argIdx);
-    }
-    assert(block == falseDest && "expected false branch target");
-    return condBr.getFalseOperand(argIdx);
-  }
-  if (isa<cf::BranchOp>(termOp))
-    return termOp->getOperand(argIdx);
-  return nullptr;
-}
-
-/// Determines the list of predecessors of the block by iterating over all block
-/// terminators in the parent function. If the terminator is a conditional
-/// branch whose branches both point to the target block, then the owning block
-/// is added twice to the list and the branhc's "false destinatiob" is
-/// associated with a false boolean value; in all other situatuions predecessor
-/// blocks are associated a true boolean value.
-static SmallVector<std::pair<Block *, bool>>
-getRealBlockPredecessors(Block *targetBlock) {
-  SmallVector<std::pair<Block *, bool>> predecessors;
-  for (Block &block : cast<handshake::FuncOp>(targetBlock->getParentOp())) {
-    Operation *termOp = block.getTerminator();
-    if (auto condBrOp = dyn_cast<cf::CondBranchOp>(termOp)) {
-      if (condBrOp.getTrueDest() == targetBlock)
-        predecessors.push_back({&block, true});
-      if (condBrOp.getFalseDest() == targetBlock)
-        predecessors.push_back({&block, false});
-    } else if (auto brOp = dyn_cast<cf::BranchOp>(termOp)) {
-      if (brOp.getDest() == targetBlock)
-        predecessors.push_back({&block, true});
-    }
-  }
-  return predecessors;
-}
-
-void LowerFuncToHandshake::insertMerge(BlockArgument blockArg,
-                                       ConversionPatternRewriter &rewriter,
-                                       BackedgeBuilder &edgeBuilder,
-                                       MergeOpInfo &iMerge) const {
-  Block *block = blockArg.getOwner();
-  SmallVector<std::pair<Block *, bool>> predecessors =
-      getRealBlockPredecessors(block);
-  assert(!predecessors.empty() && "block argument must have predecessors");
-  Location loc = block->front().getLoc();
-  SmallVector<Value> operands;
-
-  // Every live-in value to a non-entry block is passed through a merge-like
-  // operation, even when it's not required for circuit correctness (useless
-  // merge-like operations are removed down the line during Handshake
-  // canonicalization)
-
-  auto addFromAllPredecessors = [&](Type dataType) -> void {
-    for (auto &[predBlock, isFirst] : predecessors) {
-      Backedge edge = edgeBuilder.get(dataType);
-      iMerge.operands.emplace_back(edge, predBlock, isFirst);
-      operands.push_back(Value(edge));
-    }
-  };
-
-  // Every block needs to feed it's entry control into a control merge
-  if (blockArg == getBlockControl(block)) {
-    addFromAllPredecessors(rewriter.getNoneType());
-    iMerge.op = rewriter.create<handshake::ControlMergeOp>(loc, operands);
-  } else if (predecessors.size() == 1) {
-    addFromAllPredecessors(blockArg.getType());
-    iMerge.op = rewriter.create<handshake::MergeOp>(loc, operands);
-  } else {
-    // Create a backedge for the index operand, and another one for each data
-    // operand. The index operand will eventually resolve to the current block's
-    // control merge index output, while data operands will resolve to their
-    // respective values from each block predecessor
-    iMerge.indexEdge = edgeBuilder.get(rewriter.getIndexType());
-    addFromAllPredecessors(blockArg.getType());
-    Value index = *iMerge.indexEdge;
-    iMerge.op = rewriter.create<handshake::MuxOp>(loc, index, operands);
-  }
-}
-
-void LowerFuncToHandshake::addMergeOps(
-    handshake::FuncOp funcOp, ConversionPatternRewriter &rewriter,
-    DenseMap<BlockArgument, OpResult> &blockArgReplacements) const {
-  // Create backedge builder to manage operands of merge operations between
-  // insertion and reconnection
-  BackedgeBuilder edgeBuilder(rewriter, funcOp.getLoc());
-
-  // Insert merge-like operations in all non-entry blocks (with backedges
-  // instead as data operands)
-  DenseMap<Block *, std::vector<MergeOpInfo>> blockMerges;
-  for (Block &block : llvm::drop_begin(funcOp)) {
-    rewriter.setInsertionPointToStart(&block);
-
-    // All of the block's live-ins are passed explictly through block arguments
-    // thanks to prior SSA maximization
-    for (BlockArgument arg : block.getArguments()) {
-      MergeOpInfo &iMerge = blockMerges[&block].emplace_back(arg);
-      insertMerge(arg, rewriter, edgeBuilder, iMerge);
-      blockArgReplacements.insert({arg, iMerge.op.getDataResult()});
-    }
-  }
-
-  // Reconnect merge operations with values incoming from predecessor blocks
-  // and resolve all backedges that were created during merge insertion
-  for (Block &block : llvm::drop_begin(funcOp)) {
-    // Find the control merge in the block, its index output provides the
-    // index to other merge-like operations in the block
-    Value indexInput = nullptr;
-    for (MergeOpInfo &iMerge : blockMerges[&block]) {
-      Operation *mergeLikeOp = iMerge.op.getOperation();
-      if (auto cMergeOp = dyn_cast<handshake::ControlMergeOp>(mergeLikeOp)) {
-        indexInput = cMergeOp.getIndex();
-        break;
-      }
-    }
-    assert(indexInput && "no control merge in the block");
-
-    // Resolve all backedge operands to all merge-like operations in the block
-    for (MergeOpInfo &iMerge : blockMerges[&block]) {
-      for (auto &[dataEdge, predBlock, isFirst] : iMerge.operands) {
-        Value mgOperand = getMergeOperand(iMerge.blockArg, predBlock, isFirst);
-        assert(mgOperand && "failed to find merge operand");
-        dataEdge.setValue(mgOperand);
-      }
-      if (iMerge.indexEdge)
-        iMerge.indexEdge->setValue(indexInput);
     }
   }
 }
@@ -614,9 +316,154 @@
   return SetVector<Value>{oprds.begin(), oprds.end()};
 }
 
-void LowerFuncToHandshake::addBranchOps(
-    handshake::FuncOp funcOp, ConversionPatternRewriter &rewriter) const {
-  for (Block &block : funcOp) {
+//===-----------------------------------------------------------------------==//
+// HandshakeLowering
+//===-----------------------------------------------------------------------==//
+
+LogicalResult
+HandshakeLowering::createControlNetwork(ConversionPatternRewriter &rewriter) {
+
+  // Add start point of the control-only path to the entry block's arguments
+  Block *entryBlock = &region.front();
+  startCtrl =
+      entryBlock->addArgument(rewriter.getNoneType(), rewriter.getUnknownLoc());
+  setBlockEntryControl(entryBlock, startCtrl);
+
+  // Add a control-only argument to each block
+  for (auto &block : region.getBlocks())
+    if (!block.isEntryBlock())
+      setBlockEntryControl(&block, block.addArgument(startCtrl.getType(),
+                                                     rewriter.getUnknownLoc()));
+  // Modify branch-like block terminators to forward control value through
+  // all blocks
+  for (auto &block : region.getBlocks())
+    if (auto op = dyn_cast<BranchOpInterface>(block.getTerminator()); op)
+      for (unsigned i = 0, e = op->getNumSuccessors(); i < e; i++)
+        op.getSuccessorOperands(i).append(getBlockEntryControl(&block));
+
+  return success();
+}
+
+HandshakeLowering::MergeOpInfo
+HandshakeLowering::insertMerge(BlockArgument blockArg,
+                               BackedgeBuilder &edgeBuilder,
+                               ConversionPatternRewriter &rewriter) {
+  Block *block = blockArg.getOwner();
+  unsigned numPredecessors = getBlockPredecessorCount(block);
+  Location insertLoc = block->front().getLoc();
+  SmallVector<Backedge> dataEdges;
+  SmallVector<Value> operands;
+
+  // Every block (except the entry block) needs to feed it's entry control into
+  // a control merge
+  if (blockArg == getBlockEntryControl(block)) {
+    Operation *mergeOp;
+    if (block == &region.front()) {
+      // For consistency within the entry block, replace the latter's entry
+      // control with the output of a merrge that takes the control-only
+      // network's start point as input. This makes it so that only the
+      // merge's output is used as a control within the entry block, instead
+      // of a combination of the MergeOp's output and the function/block control
+      // argument. Taking this step out should have no impact on functionality
+      // but would make the resulting IR less "regular"
+      operands.push_back(blockArg);
+      mergeOp = rewriter.create<handshake::MergeOp>(insertLoc, operands);
+    } else {
+      for (unsigned i = 0; i < numPredecessors; i++) {
+        Backedge edge = edgeBuilder.get(rewriter.getNoneType());
+        dataEdges.push_back(edge);
+        operands.push_back(Value(edge));
+      }
+      mergeOp = rewriter.create<handshake::ControlMergeOp>(insertLoc, operands);
+    }
+    setBlockEntryControl(block, mergeOp->getResult(0));
+    return MergeOpInfo{dyn_cast<handshake::MergeLikeOpInterface>(mergeOp),
+                       blockArg, dataEdges};
+  }
+
+  // Every live-in value to a block is passed through a merge-like operation,
+  // even when it's not required for circuit correctness (useless merge-like
+  // operations are removed down the line during Handshake canonicalization)
+
+  // Insert "dummy" merges for blocks with less than two predecessors
+  if (numPredecessors <= 1) {
+    if (numPredecessors == 0) {
+      // All of the entry block's block arguments get passed through a dummy
+      // merge. There is no need for a backedge here as the unique operand can
+      // be resolved immediately
+      operands.push_back(blockArg);
+    } else {
+      // The value incoming from the single block predecessor will be resolved
+      // later during merge reconnection
+      Backedge edge = edgeBuilder.get(blockArg.getType());
+      dataEdges.push_back(edge);
+      operands.push_back(Value(edge));
+    }
+    auto mergeOp = rewriter.create<handshake::MergeOp>(insertLoc, operands);
+    return MergeOpInfo{mergeOp, blockArg, dataEdges};
+  }
+
+  // Create a backedge for the index operand, and another one for each data
+  // operand. The index operand will eventually resolve to the current block's
+  // control merge index output, while data operands will resolve to their
+  // respective values from each block predecessor
+  Backedge indexEdge = edgeBuilder.get(rewriter.getIndexType());
+  for (unsigned i = 0; i < numPredecessors; i++) {
+    Backedge edge = edgeBuilder.get(blockArg.getType());
+    dataEdges.push_back(edge);
+    operands.push_back(Value(edge));
+  }
+  handshake::MuxOp muxOp =
+      rewriter.create<handshake::MuxOp>(insertLoc, Value(indexEdge), operands);
+  return MergeOpInfo{muxOp, blockArg, dataEdges, indexEdge};
+}
+
+LogicalResult
+HandshakeLowering::addMergeOps(ConversionPatternRewriter &rewriter) {
+  // Stores mapping from each value that passes through a merge-like operation
+  // to the data result of that merge operation
+  DenseMap<Value, Value> mergePairs;
+
+  // Create backedge builder to manage operands of merge operations between
+  // insertion and reconnection
+  BackedgeBuilder edgeBuilder{rewriter, region.front().front().getLoc()};
+
+  // Insert merge operations (with backedges instead of actual operands)
+  BlockOps blockMerges;
+  for (Block &block : region) {
+    rewriter.setInsertionPointToStart(&block);
+
+    // All of the block's live-ins are passed explictly through block arguments
+    // thanks to prior SSA maximization
+    for (BlockArgument arg : block.getArguments()) {
+      // No merges on memref block arguments; these are handled separately
+      if (arg.getType().isa<mlir::MemRefType>())
+        continue;
+
+      MergeOpInfo mergeInfo = insertMerge(arg, edgeBuilder, rewriter);
+      blockMerges[&block].push_back(mergeInfo);
+      mergePairs[arg] = mergeInfo.mergeLikeOp->getResult(0);
+    }
+  }
+
+  // Reconnect merge operations with values incoming from predecessor blocks
+  // and resolve all backedges that were created during merge insertion
+  reconnectMergeOps(region, blockMerges, mergePairs);
+
+  // Remove all block arguments, which are no longer used
+  for (Block &block : region) {
+    if (!block.isEntryBlock()) {
+      for (unsigned idx = block.getNumArguments(); idx > 0; --idx)
+        block.eraseArgument(idx - 1);
+    }
+  }
+
+  return success();
+}
+
+LogicalResult
+HandshakeLowering::addBranchOps(ConversionPatternRewriter &rewriter) {
+  for (Block &block : region) {
     Operation *termOp = block.getTerminator();
     Location loc = termOp->getLoc();
     rewriter.setInsertionPoint(termOp);
@@ -630,65 +477,54 @@
     // Insert a branch-like operation for each live-out and replace the original
     // branch operand value in successor blocks with the result(s) of the new
     // operation
-    for (Value branchOprd : getBranchOperands(termOp)) {
+    for (Value val : getBranchOperands(termOp)) {
       // Create a branch-like operation for the branch operand
-      Operation *newOp;
-      if (cond) {
-        newOp = rewriter.create<handshake::ConditionalBranchOp>(loc, cond,
-                                                                branchOprd);
-      } else {
-        newOp = rewriter.create<handshake::BranchOp>(loc, branchOprd);
-      }
-
-      // Group users by the block which they belong to, which inform the result
-      // of the branch that they will then connect to
-      DenseMap<Block *, SmallPtrSet<Operation *, 4>> branchUsers;
-      auto succ = block.getSuccessors();
-      SmallPtrSet<Block *, 2> successors(succ.begin(), succ.end());
-      for (Operation *user : branchOprd.getUsers()) {
-        // Only merges in successor blocks must connect to the branch output
-        if (!isa<handshake::MergeLikeOpInterface>(user) ||
-            !successors.contains(user->getBlock()))
-          continue;
-        branchUsers[user->getBlock()].insert(user);
-      }
-      assert(branchUsers.size() <= 2 && "too many branch successors");
-
-      // Connect users of the branch to the appropriate branch result
-      for (const auto &userGroup : branchUsers) {
-        rewriter.replaceUsesWithIf(
-            branchOprd, getSuccResult(termOp, newOp, userGroup.first),
-            [&](OpOperand &oprd) {
-              return userGroup.second.contains(oprd.getOwner());
-            });
-      }
-    }
-  }
-}
-
-LogicalResult LowerFuncToHandshake::convertMemoryOps(
-    handshake::FuncOp funcOp, ConversionPatternRewriter &rewriter,
-    LowerFuncToHandshake::MemInterfacesInfo &memInfo) const {
+      Operation *newOp = nullptr;
+      if (cond)
+        newOp = rewriter.create<handshake::ConditionalBranchOp>(loc, cond, val);
+      else
+        newOp = rewriter.create<handshake::BranchOp>(loc, val);
+
+      // Connect the newly created branch's outputs with their successors by
+      // looking for merge-like operations in successor blocks that take as
+      // input the original branch operand, and replace the latter with a result
+      // of the newly inserted branch operation
+      for (Block *succ : block.getSuccessors()) {
+        for (Operation *user : llvm::make_early_inc_range(val.getUsers())) {
+          Block *userBlock = user->getBlock();
+          if (userBlock == succ && isa<handshake::MergeLikeOpInterface>(user))
+            user->replaceUsesOfWith(val, getSuccResult(termOp, newOp, succ));
+        }
+      }
+    }
+  }
+
+  return success();
+}
+
+LogicalResult HandshakeLowering::replaceMemoryOps(
+    ConversionPatternRewriter &rewriter,
+    HandshakeLowering::MemInterfacesInfo &memInfo) {
 
   // Make sure to record external memories passed as function arguments, even if
   // they aren't used by any memory operation
-  for (BlockArgument arg : funcOp.getArguments()) {
+  for (BlockArgument arg : region.getArguments()) {
     if (mlir::MemRefType memref = dyn_cast<mlir::MemRefType>(arg.getType())) {
       // Ensure that this is a valid memref-typed value.
       if (!isValidMemrefType(arg.getLoc(), memref))
         return failure();
-      memInfo.insert({arg, {}});
+      memInfo[arg] = {};
     }
   }
 
   // Used to keep consistency betweeen memory access names referenced by memory
   // dependencies and names of replaced memory operations
-  MemoryOpLowering memOpLowering(namer);
+  MemoryOpLowering memOpLowering(nameAnalysis);
 
   // Replace load and store operations with their corresponding Handshake
   // equivalent. Traverse and store memory operations in program order (required
   // by memory interface placement later)
-  for (Operation &op : llvm::make_early_inc_range(funcOp.getOps())) {
+  for (Operation &op : llvm::make_early_inc_range(region.getOps())) {
     if (!isMemoryOp(&op))
       continue;
 
@@ -731,8 +567,7 @@
                 newOp = rewriter.create<handshake::LSQLoadOp>(loc, type, addr);
 
               // Replace uses of old load result with data result of new load
-              rewriter.replaceAllUsesWith(
-                  op.getResult(0),
+              op.getResult(0).replaceAllUsesWith(
                   dyn_cast<handshake::LoadOpInterface>(newOp).getDataOutput());
               return success();
             })
@@ -770,11 +605,11 @@
 
   // Change the name of destination memory acceses in all stored memory
   // dependencies to reflect the new access names
-  memOpLowering.renameDependencies(funcOp);
+  memOpLowering.renameDependencies(region.getParentOp());
+
   return success();
 }
 
-<<<<<<< HEAD
 std::vector<Operation *> getLSQPredecessors(
     const llvm::MapVector<unsigned, SmallVector<Operation *>> &lsqPorts) {
   // Create a vector to hold all the Operation* pointers
@@ -791,19 +626,14 @@
 
 LogicalResult HandshakeLowering::verifyAndCreateMemInterfaces(
     ConversionPatternRewriter &rewriter, MemInterfacesInfo &memInfo) {
-=======
-LogicalResult LowerFuncToHandshake::verifyAndCreateMemInterfaces(
-    handshake::FuncOp funcOp, ConversionPatternRewriter &rewriter,
-    MemInterfacesInfo &memInfo) const {
->>>>>>> b5e92417
   // Create a mapping between each block and all the other blocks it properly
   // dominates so that we can quickly determine whether LSQ groups make sense
   DominanceInfo domInfo;
   DenseMap<Block *, DenseSet<Block *>> dominations;
-  for (Block &maybeDominator : funcOp) {
+  for (Block &maybeDominator : region) {
     // Start with an empty set of dominated blocks for each potential dominator
     dominations[&maybeDominator] = {};
-    for (Block &maybeDominated : funcOp) {
+    for (Block &maybeDominated : region) {
       if (&maybeDominator == &maybeDominated)
         continue;
       if (domInfo.properlyDominates(&maybeDominator, &maybeDominated))
@@ -814,21 +644,18 @@
   // Create a mapping between each block and its control value in the right
   // format for the memory interface builder
   DenseMap<unsigned, Value> ctrlVals;
-  for (auto [blockIdx, block] : llvm::enumerate(funcOp))
-    ctrlVals[blockIdx] = getBlockControl(&block);
+  for (auto [blockIdx, block] : llvm::enumerate(region))
+    ctrlVals[blockIdx] = getBlockEntryControl(&block);
 
   // Each memory region is independent from the others
   for (auto &[memref, memAccesses] : memInfo) {
     SmallPtrSet<Block *, 4> controlBlocks;
 
-    MemoryInterfaceBuilder memBuilder(funcOp, memref, ctrlVals);
+    MemoryInterfaceBuilder memBuilder(
+        region.getParentOfType<handshake::FuncOp>(), memref, ctrlVals);
 
     // Add MC ports to the interface builder
-<<<<<<< HEAD
     for (const auto &[_, mcBlockOps] : memAccesses.mcPorts) {
-=======
-    for (auto &[_, mcBlockOps] : memAccesses.mcPorts) {
->>>>>>> b5e92417
       for (Operation *mcOp : mcBlockOps)
         memBuilder.addMCPort(mcOp);
     }
@@ -880,6 +707,40 @@
 
       minimizeGroupsConnections(groups);
 
+      llvm::errs() << "Now printing groups graph\n";
+      for (Group *group : groups) {
+        llvm::errs() << "Group ";
+        group->bb->printAsOperand(llvm::errs());
+        llvm::errs() << "\n";
+        llvm::errs() << "Preds: ";
+        for (Group *pred : group->preds) {
+          pred->bb->printAsOperand(llvm::errs());
+          llvm::errs() << ", ";
+        }
+        llvm::errs() << "\n";
+        llvm::errs() << "Succs: ";
+        for (Group *succ : group->succs) {
+          succ->bb->printAsOperand(llvm::errs());
+          llvm::errs() << ", ";
+        }
+        llvm::errs() << "\n";
+      }
+      llvm::errs() << "Done printing groups graph\n";
+
+      llvm::errs() << "Now printing term conds:\n";
+      for (Block &block : region.getBlocks()) {
+        Operation *term = block.getTerminator();
+        if (isa<cf::CondBranchOp>(term)) {
+          block.printAsOperand(llvm::errs());
+          llvm::errs() << " : ";
+          auto condOp = dyn_cast<cf::CondBranchOp>(term);
+          llvm::errs() << condOp.getCondition() << "\n";
+          Value v = condOp.getCondition();
+          llvm::errs() << "Type: :" << v.getType() << "\n";
+        }
+      }
+      llvm::errs() << "\n";
+
       // Build the memory interfaces
       handshake::MemoryControllerOp mcOp;
       handshake::LSQOp lsqOp;
@@ -914,9 +775,91 @@
   return success();
 }
 
-void LowerFuncToHandshake::idBasicBlocks(
-    handshake::FuncOp funcOp, ConversionPatternRewriter &rewriter) const {
-  for (auto [blockID, block] : llvm::enumerate(funcOp)) {
+LogicalResult
+HandshakeLowering::convertCalls(ConversionPatternRewriter &rewriter) {
+  auto modOp = region.getParentOfType<mlir::ModuleOp>();
+  for (Block &block : region) {
+    for (auto callOp : block.getOps<func::CallOp>()) {
+      // The instance's operands are the same as the call plus an extra
+      // control-only start coming from the call's parent basic block
+      SmallVector<Value> operands(callOp.getOperands());
+      operands.push_back(getBlockEntryControl(&block));
+
+      // Retrieve the Handshake function that the call references to determine
+      // the instance's result types (may be different from the call's result
+      // types)
+      SymbolRefAttr symbol = callOp->getAttrOfType<SymbolRefAttr>("callee");
+      assert(symbol && "call symbol does not exist");
+      Operation *lookup = modOp.lookupSymbol(symbol);
+      if (!lookup)
+        return callOp->emitError() << "call references unknown function";
+      auto funcOp = dyn_cast<handshake::FuncOp>(lookup);
+      if (!funcOp)
+        return callOp->emitError() << "call does not reference a function";
+      TypeRange resultTypes = funcOp.getFunctionType().getResults();
+
+      // Replace the call with the Handshake instance
+      rewriter.setInsertionPoint(callOp);
+      auto instOp = rewriter.create<handshake::InstanceOp>(
+          callOp.getLoc(), callOp.getCallee(), resultTypes, operands);
+      if (callOp->getNumResults() == 0)
+        rewriter.eraseOp(callOp);
+      else
+        rewriter.replaceOp(callOp, instOp->getResults());
+    }
+  }
+  return success();
+}
+
+LogicalResult
+HandshakeLowering::connectConstants(ConversionPatternRewriter &rewriter) {
+  auto constants = region.getOps<mlir::arith::ConstantOp>();
+  for (auto cstOp : llvm::make_early_inc_range(constants)) {
+    rewriter.setInsertionPoint(cstOp);
+    TypedAttr cstAttr = cstOp.getValue();
+    Value controlVal;
+    if (isCstSourcable(cstOp)) {
+      auto sourceOp = rewriter.create<handshake::SourceOp>(
+          cstOp.getLoc(), rewriter.getNoneType());
+      controlVal = sourceOp.getResult();
+    } else {
+      controlVal = getBlockEntryControl(cstOp->getBlock());
+    }
+    rewriter.replaceOpWithNewOp<handshake::ConstantOp>(cstOp, cstAttr.getType(),
+                                                       cstAttr, controlVal);
+  }
+  return success();
+}
+
+LogicalResult
+HandshakeLowering::replaceUndefinedValues(ConversionPatternRewriter &rewriter) {
+  for (auto &block : region) {
+    for (auto undefOp : block.getOps<mlir::LLVM::UndefOp>()) {
+      // Create an attribute of the appropriate type for the constant
+      auto resType = undefOp.getRes().getType();
+      TypedAttr cstAttr;
+      if (isa<IndexType>(resType))
+        cstAttr = rewriter.getIndexAttr(0);
+      else if (isa<IntegerType>(resType))
+        cstAttr = rewriter.getIntegerAttr(resType, 0);
+      else if (FloatType floatType = dyn_cast<FloatType>(resType))
+        cstAttr = rewriter.getFloatAttr(floatType, 0.0);
+      else
+        return undefOp->emitError() << "operation has unsupported result type";
+
+      // Create a constant with a default value and replace the undefined value
+      rewriter.setInsertionPoint(undefOp);
+      auto cstOp = rewriter.create<handshake::ConstantOp>(
+          undefOp.getLoc(), resType, cstAttr, getBlockEntryControl(&block));
+      rewriter.replaceOp(undefOp, cstOp.getResult());
+    }
+  }
+  return success();
+}
+
+LogicalResult
+HandshakeLowering::idBasicBlocks(ConversionPatternRewriter &rewriter) {
+  for (auto [blockID, block] : llvm::enumerate(region)) {
     for (Operation &op : block) {
       if (!isa<handshake::MemoryOpInterface>(op)) {
         // Memory interfaces do not naturally belong to any block, so they do
@@ -925,79 +868,85 @@
       }
     }
   }
-}
-
-void LowerFuncToHandshake::flattenAndTerminate(
-    handshake::FuncOp funcOp, ConversionPatternRewriter &rewriter,
-    const DenseMap<BlockArgument, OpResult> &blockArgReplacements) const {
-  // Erase all cf-level terminators, creating Handshake-level returns next to
-  // cf-level returns as necessary as we go
-  SmallVector<Operation *, 4> newReturns;
-  for (Block &block : funcOp) {
-    Operation *termOp = &block.back();
-    if (auto retOp = dyn_cast<func::ReturnOp>(termOp)) {
-      SmallVector<Value, 8> operands(retOp->getOperands());
+  return success();
+}
+
+LogicalResult
+HandshakeLowering::createReturnNetwork(ConversionPatternRewriter &rewriter) {
+  Block *entryBlock = &region.front();
+  auto &entryBlockOps = entryBlock->getOperations();
+
+  // Move all operations to entry block. While doing so, delete all block
+  // terminators and create a handshake-level return operation for each
+  // existing
+  // func-level return operation
+  SmallVector<Operation *> terminatorsToErase;
+  SmallVector<Operation *, 4> newReturnOps;
+  for (Block &block : region) {
+    Operation &termOp = block.back();
+    if (isa<func::ReturnOp>(termOp)) {
+      SmallVector<Value, 8> operands(termOp.getOperands());
       // When the enclosing function only returns a control value (no data
       // results), return statements must take exactly one control-only input
       if (operands.empty())
-        operands.push_back(getBlockControl(retOp->getBlock()));
+        operands.push_back(getBlockEntryControl(&block));
 
       // Insert new return operation next to the old one
-      rewriter.setInsertionPoint(retOp);
-      Location loc = retOp->getLoc();
-      auto newRet = rewriter.create<handshake::ReturnOp>(loc, operands);
-      newReturns.push_back(newRet);
-      inheritBB(retOp, newRet);
-    }
-    rewriter.eraseOp(termOp);
-  }
-  assert(!newReturns.empty() && "function must have at least one return");
-
-  // Inline all non-entry blocks into the entry block, erasing them as we go
-  Operation *lastOp = &funcOp.front().back();
-  for (Block &block : llvm::make_early_inc_range(funcOp)) {
-    if (block.isEntryBlock())
-      continue;
-
-    // Replace all block arguments with the data result of merge-like operations
-    SmallVector<Value> argReplacements;
-    for (BlockArgument blockArg : block.getArguments()) {
-      Value mergeRes = blockArgReplacements.at(blockArg);
-      argReplacements.push_back(mergeRes);
-      rewriter.replaceAllUsesWith(blockArg, mergeRes);
-    }
-    rewriter.inlineBlockBefore(&block, lastOp, argReplacements);
-  }
+      rewriter.setInsertionPoint(&termOp);
+      auto newRet =
+          rewriter.create<handshake::ReturnOp>(termOp.getLoc(), operands);
+      newReturnOps.push_back(newRet);
+
+      // New return operation belongs in the same basic block as the old one
+      inheritBB(&termOp, newRet);
+    }
+    terminatorsToErase.push_back(&termOp);
+    entryBlockOps.splice(entryBlockOps.end(), block.getOperations());
+  }
+  assert(!newReturnOps.empty() && "function must have at least one return");
 
   // When identifying basic blocks, the end node is either put in the same
   // block as the function's single return statement or, in the case of
   // multiple return statements, it is put in a "fake block" along with the
   // merges that feed it its data inputs
-  size_t exitBlockID;
-  if (newReturns.size() > 1) {
-    exitBlockID = funcOp.getBlocks().size();
-  } else {
-    auto retBB = newReturns[0]->getAttrOfType<IntegerAttr>(BB_ATTR_NAME);
-    exitBlockID = retBB.getValue().getZExtValue();
-  }
+  std::optional<size_t> endNetworkID{};
+  endNetworkID = (newReturnOps.size() > 1)
+                     ? region.getBlocks().size()
+                     : newReturnOps[0]
+                           ->getAttrOfType<mlir::IntegerAttr>(BB_ATTR_NAME)
+                           .getValue()
+                           .getZExtValue();
+
+  // Erase all blocks except the entry block
+  for (Block &block : llvm::make_early_inc_range(llvm::drop_begin(region, 1))) {
+    block.clear();
+    block.dropAllDefinedValueUses();
+    block.eraseArguments(0, block.getNumArguments());
+    block.erase();
+  }
+
+  // Erase all leftover block terminators
+  for (auto *op : terminatorsToErase)
+    op->erase();
 
   // Insert an end node at the end of the function that merges results from
   // all handshake-level return operations and wait for all memory controllers
   // to signal completion
-  SmallVector<Value, 8> endOprds;
-  endOprds.append(mergeFuncResults(funcOp, rewriter, newReturns, exitBlockID));
-  endOprds.append(getFunctionEndControls(funcOp));
-  rewriter.setInsertionPointAfter(lastOp);
-  auto endOp = rewriter.create<handshake::EndOp>(lastOp->getLoc(), endOprds);
-  endOp->setAttr(BB_ATTR_NAME, rewriter.getUI32IntegerAttr(exitBlockID));
-}
-
-Value LowerFuncToHandshake::getBlockControl(Block *block) const {
-  return block->getArguments().back();
+  SmallVector<Value, 8> endOperands;
+  endOperands.append(
+      mergeFunctionResults(region, rewriter, newReturnOps, endNetworkID));
+  endOperands.append(getFunctionEndControls(region));
+  rewriter.setInsertionPointToEnd(entryBlock);
+  handshake::EndOp endOp = rewriter.create<handshake::EndOp>(
+      entryBlockOps.back().getLoc(), endOperands);
+  if (endNetworkID.has_value())
+    endOp->setAttr(BB_ATTR_NAME,
+                   rewriter.getUI32IntegerAttr(endNetworkID.value()));
+
+  return success();
 }
 
 //===-----------------------------------------------------------------------==//
-<<<<<<< HEAD
 // Construction of Allocation Network
 //===-----------------------------------------------------------------------==/
 LogicalResult
@@ -1160,6 +1109,22 @@
   int id2 = std::stoi(block2id.substr(3));
 
   return id1 < id2;
+}
+
+bool greaterThanBlocks(Block *block1, Block *block2) {
+  std::string result1;
+  llvm::raw_string_ostream os1(result1);
+  block1->printAsOperand(os1);
+  std::string block1id = os1.str();
+  int id1 = std::stoi(block1id.substr(3));
+
+  std::string result2;
+  llvm::raw_string_ostream os2(result2);
+  block2->printAsOperand(os2);
+  std::string block2id = os2.str();
+  int id2 = std::stoi(block2id.substr(3));
+
+  return id1 > id2;
 }
 
 // Two types of hazards between the predecessors of one LSQ node:
@@ -1346,54 +1311,87 @@
   return blockCondition;
 }
 
-BoolExpression *pathToMinterm(const std::vector<Block *> &path) {
+BoolExpression *pathToMinterm(const std::vector<Block *> &path,
+                              const SmallVector<Block *, 4> &controlDeps) {
   BoolExpression *exp = BoolExpression::parseSop("1");
   for (unsigned i = 0; i < path.size() - 1; i++) {
     Block *prod = path.at(i);
-    Block *cons = path.at(i + 1);
-    Operation *producerTerminator = prod->getTerminator();
-    BoolExpression *prodCondition =
-        BoolExpression::parseSop(getBlockCondition(prod));
-    if (isa<cf::CondBranchOp>(producerTerminator)) {
-      auto condOp = dyn_cast<cf::CondBranchOp>(producerTerminator);
-      // If the following BB is on the FALSE side of the current BB, then
-      // negate the condition of the current BB
-      if (cons == condOp.getFalseDest())
-        prodCondition = prodCondition->boolNegate();
-    }
-    exp = BoolExpression::boolAnd(exp, prodCondition);
+    auto *it = std::find(controlDeps.begin(), controlDeps.end(), prod);
+    if (it != controlDeps.end()) {
+      Block *cons = path.at(i + 1);
+      Operation *producerTerminator = prod->getTerminator();
+      BoolExpression *prodCondition =
+          BoolExpression::parseSop(getBlockCondition(prod));
+      if (isa<cf::CondBranchOp>(producerTerminator)) {
+        auto condOp = dyn_cast<cf::CondBranchOp>(producerTerminator);
+        // If the following BB is on the FALSE side of the current BB, then
+        // negate the condition of the current BB
+        if (cons == condOp.getFalseDest())
+          prodCondition = prodCondition->boolNegate();
+      }
+      exp = BoolExpression::boolAnd(exp, prodCondition);
+    }
   }
   return exp;
 }
 
-// Checks if every Block in the path is found in the control dependency list
-bool HandshakeLowering::checkControlDep(
-    const SmallVector<Block *, 4> &controlDeps,
-    const std::vector<Block *> &path) {
-
-  return std::all_of(path.begin(), path.end(), [&](Block *block) {
-    return std::find(controlDeps.begin(), controlDeps.end(), block) !=
-           controlDeps.end();
-  });
+// Function to eliminate common dependencies between the producer and the
+// consumer
+void eliminateCommonEntries(SmallVector<Block *, 4> &prodControlDeps,
+                            SmallVector<Block *, 4> &consControlDeps) {
+  // Lambda function to check if an element is present in the other vector
+  auto isCommon = [&prodControlDeps](Block *block) {
+    return std::find(prodControlDeps.begin(), prodControlDeps.end(), block) !=
+           prodControlDeps.end();
+  };
+
+  // Remove common entries from consControlDeps
+  consControlDeps.erase(
+      std::remove_if(consControlDeps.begin(), consControlDeps.end(), isCommon),
+      consControlDeps.end());
+
+  // Lambda function to check if an element is present in the other vector
+  auto isCommonInCons = [&consControlDeps](Block *block) {
+    return std::find(consControlDeps.begin(), consControlDeps.end(), block) !=
+           consControlDeps.end();
+  };
+
+  // Remove common entries from prodControlDeps
+  prodControlDeps.erase(std::remove_if(prodControlDeps.begin(),
+                                       prodControlDeps.end(), isCommonInCons),
+                        prodControlDeps.end());
 }
 
 // Enmerates all paths from the start Block to the end Block in the CFG and
-// returns a minimized SOP
-BoolExpression *HandshakeLowering::enumeratePaths(Block *start, Block *end) {
+// returns a minimizedSOP
+BoolExpression *
+HandshakeLowering::enumeratePaths(Block *start, Block *end,
+                                  const SmallVector<Block *, 4> &controlDeps) {
   BoolExpression *sop = BoolExpression::parseSop("0");
   std::vector<std::vector<Block *>> allPaths = findAllPaths(start, end);
-  SmallVector<Block *, 4> blockControlDeps;
-  cdgAnalysis.calculateBlockForwardControlDeps(end, funcOpIdx,
-                                               blockControlDeps);
+  /*
+  llvm::errs() << "Printing paths: \n";
+  for (std::vector<Block *> path : allPaths) {
+    llvm::errs() << "Path: ";
+    for (Block *b : path) {
+      b->printAsOperand(llvm::errs());
+      llvm::errs() << " -> ";
+    }
+    llvm::errs() << "\n";
+    BoolExpression *minterm = pathToMinterm(path);
+    llvm::errs() << "In minterm form: " << minterm->toString() << "\n";
+  }
+  llvm::errs() << "Done printing paths\n";*/
   for (const std::vector<Block *> &path : allPaths) {
-    /// Check if the end block is control dependent on all the Blocks in the
-    /// path
-    if (checkControlDep(blockControlDeps, path)) {
-      BoolExpression *minterm = pathToMinterm(path);
-      sop = BoolExpression::boolOr(sop, minterm);
-    }
-  }
-  return sop->boolMinimize();
+    BoolExpression *minterm = pathToMinterm(path, controlDeps);
+    llvm::errs() << "Before ORing" << sop->toString() << "\n";
+    sop = BoolExpression::boolOr(sop, minterm);
+    llvm::errs() << "After ORing" << sop->toString() << "\n";
+  }
+  llvm::errs() << "Before minimization: " << sop->toString() << "\n";
+  sop = sop->boolMinimize();
+  llvm::errs() << "After minimization: " << sop->toString() << "\n";
+  return sop;
 }
 
 LogicalResult HandshakeLowering::addMergeNonLoop(
@@ -1401,19 +1399,40 @@
     std::set<Group *> &groups, DenseMap<Block *, Operation *> &forksGraph) {
   Block *entryBlock = &region.front();
   for (Group *prodGroup : groups) {
-
     Block *prod = prodGroup->bb;
-    BoolExpression *fProd = enumeratePaths(entryBlock, prod);
+    SmallVector<Block *, 4> prodControlDeps;
+    cdgAnalysis.calculateBlockForwardControlDeps(prod, funcOpIdx,
+                                                 prodControlDeps);
+    llvm::errs() << "\n";
+    llvm::errs() << "Calculating fProd: \n";
+    // BoolExpression *fProd = enumeratePaths(entryBlock, prod);
 
     for (Group *consGroup : prodGroup->succs) {
-
       Block *cons = consGroup->bb;
-      BoolExpression *fCons = enumeratePaths(entryBlock, cons);
+      SmallVector<Block *, 4> consControlDeps;
+      cdgAnalysis.calculateBlockForwardControlDeps(cons, funcOpIdx,
+                                                   consControlDeps);
+      eliminateCommonEntries(prodControlDeps, consControlDeps);
+      BoolExpression *fProd = enumeratePaths(entryBlock, prod, prodControlDeps);
+
+      llvm::errs() << "\n";
+      llvm::errs() << "Calculating fCons: \n";
+      BoolExpression *fCons = enumeratePaths(entryBlock, cons, consControlDeps);
       BoolExpression *fGen =
           BoolExpression::boolAnd(fCons, fProd->boolNegate());
-      // fGen = fGen->boolMinimize();
-
-      if (fGen != BoolExpression::parseSop("0")) {
+      fGen = fGen->boolMinimize();
+      llvm::errs() << "\n";
+      llvm::errs() << "FGen for ";
+      prod->printAsOperand(llvm::errs());
+      llvm::errs() << " -> ";
+      cons->printAsOperand(llvm::errs());
+      llvm::errs() << " = " << fGen->toString();
+      llvm::errs() << "\n";
+      llvm::errs() << "fProd = " << fProd->toString() << "\n";
+      llvm::errs() << "fCons = " << fCons->toString() << "\n";
+      llvm::errs() << "\n";
+
+      if (fGen->type != experimental::boolean::ExpressionType::Zero) {
         auto memDepIt =
             std::find_if(allMemDeps.begin(), allMemDeps.end(),
                          [prod, cons](const ProdConsMemDep &dep) {
@@ -1422,10 +1441,14 @@
         if (memDepIt == allMemDeps.end())
           return failure();
         ProdConsMemDep &memDep = *memDepIt;
-        if (memDep.isBackward)
+        if (memDep.isBackward) {
           builder.setInsertionPointToStart(prod);
-        else
+          llvm::errs() << "Added merge in prod (addMergeNonLoop)\n";
+        } else {
           builder.setInsertionPointToStart(cons);
+          llvm::errs() << "Added merge in cons (addMergeNonLoop)\n";
+        }
+
         SmallVector<Value> mergeOperands;
         mergeOperands.push_back(forksGraph[prod]->getResult(0));
         mergeOperands.push_back(startCtrl);
@@ -1499,7 +1522,10 @@
       Block *prod = prodGroup->bb;
       /// For every loop containing both prod and cons, insert a MERGE in
       /// the loop header block
-      if (prod > cons) {
+      if (greaterThanBlocks(prod, cons)) {
+        llvm::errs() << "HERE! PRODD: ";
+        prod->printAsOperand(llvm::errs());
+        llvm::errs() << "\n";
         CFGLoop *loop = getInnermostCommonLoop(prod, cons);
         if (loop) {
           /// Insert the MERGE at the beginning of the loop header with START
@@ -1531,6 +1557,13 @@
             SmallVector<Value> operands;
             /// Get the result of the Operation right before the consumer
             Value mergeOperand = path.at(path.size() - 2)->getResult(0);
+            llvm::errs() << "mergeOperand producer: "
+                         << (*mergeOperand.getDefiningOp()) << "\n";
+            llvm::errs() << "mergeOperand producer block: ";
+            (mergeOperand.getDefiningOp())
+                ->getBlock()
+                ->printAsOperand(llvm::errs());
+            llvm::errs() << "\n";
             operands.push_back(mergeOperand);
             operands.push_back(startCtrl);
             auto mergeOp = builder.create<handshake::MergeOp>(
@@ -1545,6 +1578,9 @@
             // LazyFork
             forksGraph[cons]->replaceUsesOfWith(mergeOperand,
                                                 mergeOp->getResult(0));
+            llvm::errs() << "Added merge in (addMergeLoop)";
+            loopHeader->printAsOperand(llvm::errs());
+            llvm::errs() << "\n";
           }
         }
       }
@@ -1698,6 +1734,22 @@
   return success();
 }
 
+// If the true destination of the termiator of the loop exit exits the loop,
+// then negate the condition of the block
+BoolExpression *HandshakeLowering::getBlockConditionForBranch(Block *loopExit,
+                                                              CFGLoop *loop) {
+  BoolExpression *blockCond =
+      BoolExpression::parseSop(getBlockCondition(loopExit));
+  auto *terminatorOperation = loopExit->getTerminator();
+  assert(isa<cf::CondBranchOp>(terminatorOperation) &&
+         "Terminator condition of a loop exit must be a conditional branch.");
+  auto condBranch = dyn_cast<cf::CondBranchOp>(terminatorOperation);
+  Block *trueDest = condBranch.getTrueDest();
+  if (li.getLoopFor(trueDest) != loop)
+    blockCond->boolNegate();
+  return blockCond;
+}
+
 LogicalResult HandshakeLowering::manageMoreProdThanCons(
     ConversionPatternRewriter &rewriter, Operation *producer,
     Operation *consumer, Value connection) {
@@ -1708,6 +1760,7 @@
     if (!loop->contains(consumer->getBlock())) {
       producerLoopsWithoutConsumer.insert(loop);
     }
+
     loop = loop->getParentLoop();
   }
 
@@ -1721,6 +1774,11 @@
     } else {
       SmallVector<Block *> exitBlocks;
       loop->getExitBlocks(exitBlocks);
+      BoolExpression *branchCond = BoolExpression::boolZero();
+      for (Block *exitBlock : exitBlocks) {
+        BoolExpression *blockCond = getBlockConditionForBranch(exitBlock, loop);
+        branchCond = BoolExpression::boolOr(branchCond, blockCond);
+      }
     }
   }
   return success();
@@ -1728,40 +1786,29 @@
 
 //===-----------------------------------------------------------------------==//
 // Lowering strategy
-=======
-// Simple transformations
->>>>>>> b5e92417
 //===-----------------------------------------------------------------------==//
 
-/// In the operation's parent Handshake function, looks for a control merge
-/// tagged with the same basic block as the operation and returns its dara
-/// result. The operation must be nested inside a Handshake function and should
-/// be tagged with a basic block ID. The control merge is expected to exist; the
-/// function will assert if it does not.
-static Value getBlockControl(Operation *op) {
-  auto funcOp = op->getParentOfType<handshake::FuncOp>();
-  assert(funcOp && "operation should have parent function");
-  std::optional<unsigned> bb = getLogicBB(op);
-  assert(bb && "operation should be tagged with associated basic block");
-
-  if (bb == 0)
-    return funcOp.getArguments().back();
-  for (auto cMergeOp : funcOp.getOps<handshake::ControlMergeOp>()) {
-    if (auto cMergeBB = getLogicBB(cMergeOp); cMergeBB && cMergeBB == *bb)
-      return cMergeOp.getResult();
-  }
-  llvm_unreachable("cannot find cmerge in block");
-  return nullptr;
-}
-
 namespace {
-/// Converts each `func::CallOp` operation to an equivalent
-/// `handshake::InstanceOp` operation.
-struct ConvertCalls : public OpConversionPattern<func::CallOp> {
-public:
-  using OpConversionPattern<func::CallOp>::OpConversionPattern;
-
-<<<<<<< HEAD
+
+/// Conversion target for lowering a region.
+struct LowerRegionTarget : public ConversionTarget {
+  explicit LowerRegionTarget(MLIRContext &context, Region &region)
+      : ConversionTarget(context), region(region) {
+    // The root operation is marked dynamically legal to ensure
+    // the pattern on its region is only applied once.
+    markUnknownOpDynamicallyLegal([&](Operation *op) {
+      if (op != region.getParentOp())
+        return true;
+      return regionLowered;
+    });
+  }
+
+  /// Whether the region's parent operation was lowered.
+  bool regionLowered = false;
+  /// The region being lowered.
+  Region &region;
+};
+
 /// Allows to partially lower a region by matching on the parent operation
 /// to then call the provided partial lowering function with the region and
 /// the rewriter.
@@ -1793,75 +1840,42 @@
     // lowering function
     return loweringRes;
   };
-=======
-  LogicalResult
-  matchAndRewrite(func::CallOp callOp, OpAdaptor adaptor,
-                  ConversionPatternRewriter &rewriter) const override;
+
+private:
+  LowerRegionTarget &target;
+  LogicalResult &loweringRes;
+  PartialLoweringFunc fun;
 };
 
-/// Convers arith-level constants to handshake-level constants. Constants are
-/// triggered by a source if their successor is not a branch/return or memory
-/// operation. Otherwise they are triggered by the control-only network.
-struct ConvertConstants : public OpConversionPattern<arith::ConstantOp> {
-public:
-  using OpConversionPattern<arith::ConstantOp>::OpConversionPattern;
->>>>>>> b5e92417
-
-  LogicalResult
-  matchAndRewrite(arith::ConstantOp cstOp, OpAdaptor adaptor,
-                  ConversionPatternRewriter &rewriter) const override;
-};
-
-/// Converts undefined operations (LLVM::UndefOp) with a default "0" constant
-/// triggered by the control merge of the block associated to the matched
-/// operation.
-struct ConvertUndefinedValues : public OpConversionPattern<LLVM::UndefOp> {
-public:
-  using OpConversionPattern<LLVM::UndefOp>::OpConversionPattern;
-
-  LogicalResult
-  matchAndRewrite(LLVM::UndefOp undefOp, OpAdaptor adaptor,
-                  ConversionPatternRewriter &rewriter) const override;
+/// Strategy class for SSA maximization during std-to-handshake conversion.
+/// Block arguments of type MemRefType and allocation operations are not
+/// considered for SSA maximization.
+class HandshakeLoweringSSAStrategy : public dynamatic::SSAMaximizationStrategy {
+  /// Filters out block arguments of type MemRefType
+  bool maximizeArgument(BlockArgument arg) override {
+    return !arg.getType().isa<mlir::MemRefType>();
+  }
+
+  /// Filters out allocation operations
+  bool maximizeOp(Operation &op) override { return !isAllocOp(&op); }
 };
 } // namespace
 
 LogicalResult
-ConvertCalls::matchAndRewrite(func::CallOp callOp, OpAdaptor adaptor,
-                              ConversionPatternRewriter &rewriter) const {
-  auto modOp = callOp->getParentOfType<mlir::ModuleOp>();
-  assert(modOp && "call should have parent module");
-
-  // The instance's operands are the same as the call plus an extra
-  // control-only start coming from the call's logical basic block
-  SmallVector<Value> operands(adaptor.getOperands());
-  operands.push_back(getBlockControl(callOp));
-
-  // Retrieve the Handshake function that the call references to determine
-  // the instance's result types (may be different from the call's result
-  // types)
-  SymbolRefAttr symbol = callOp->getAttrOfType<SymbolRefAttr>("callee");
-  assert(symbol && "call symbol does not exist");
-  Operation *lookup = modOp.lookupSymbol(symbol);
-  if (!lookup)
-    return callOp->emitError() << "call references unknown function";
-  auto calledFuncOp = dyn_cast<handshake::FuncOp>(lookup);
-  if (!calledFuncOp)
-    return callOp->emitError() << "call does not reference a function";
-  TypeRange resultTypes = calledFuncOp.getFunctionType().getResults();
-
-  // Replace the call with the Handshake instance
-  rewriter.setInsertionPoint(callOp);
-  auto instOp = rewriter.create<handshake::InstanceOp>(
-      callOp.getLoc(), callOp.getCallee(), resultTypes, operands);
-  inheritBB(callOp, instOp);
-  if (callOp->getNumResults() == 0)
-    rewriter.eraseOp(callOp);
-  else
-    rewriter.replaceOp(callOp, instOp->getResults());
-  return success();
-}
-
-<<<<<<< HEAD
+dynamatic::partiallyLowerRegion(const RegionLoweringFunc &loweringFunc,
+                                Region &region) {
+  Operation *op = region.getParentOp();
+  MLIRContext *ctx = region.getContext();
+  RewritePatternSet patterns(ctx);
+  LowerRegionTarget target(*ctx, region);
+  LogicalResult partialLoweringSuccessfull = success();
+  patterns.add<PartialLowerRegion>(target, ctx, partialLoweringSuccessfull,
+                                   loweringFunc);
+  return success(
+      applyPartialConversion(op, target, std::move(patterns)).succeeded() &&
+      partialLoweringSuccessfull.succeeded());
+}
+
 /// Lowers the region referenced by the handshake lowering strategy
 /// following a fixed sequence of steps.
 static LogicalResult lowerRegion(HandshakeLowering &hl) {
@@ -1984,59 +1998,37 @@
                                 ArrayAttr::get(ctx, argNames));
         continue;
       }
-=======
-LogicalResult
-ConvertConstants::matchAndRewrite(arith::ConstantOp cstOp,
-                                  OpAdaptor /*adaptor*/,
-                                  ConversionPatternRewriter &rewriter) const {
-  rewriter.setInsertionPoint(cstOp);
-  TypedAttr cstAttr = cstOp.getValue();
-  Value controlVal;
-  if (isCstSourcable(cstOp)) {
-    auto sourceOp = rewriter.create<handshake::SourceOp>(
-        cstOp.getLoc(), rewriter.getNoneType());
-    inheritBB(cstOp, sourceOp);
-    controlVal = sourceOp.getResult();
-  } else {
-    controlVal = getBlockControl(cstOp);
-  }
-  auto newCstOp = rewriter.create<handshake::ConstantOp>(
-      cstOp.getLoc(), cstAttr.getType(), cstAttr, controlVal);
-  inheritBB(cstOp, newCstOp);
-  rewriter.replaceOp(cstOp, newCstOp->getResults());
-  return success();
-}
-
-LogicalResult ConvertUndefinedValues::matchAndRewrite(
-    LLVM::UndefOp undefOp, OpAdaptor /*adaptor*/,
-    ConversionPatternRewriter &rewriter) const {
-  // Create an attribute of the appropriate type for the constant
-  auto resType = undefOp.getRes().getType();
-  TypedAttr cstAttr;
-  if (isa<IndexType>(resType))
-    cstAttr = rewriter.getIndexAttr(0);
-  else if (isa<IntegerType>(resType))
-    cstAttr = rewriter.getIntegerAttr(resType, 0);
-  else if (FloatType floatType = dyn_cast<FloatType>(resType))
-    cstAttr = rewriter.getFloatAttr(floatType, 0.0);
-  else
-    return undefOp->emitError() << "operation has unsupported result type";
-
-  // Create a constant with a default value and replace the undefined value
-  rewriter.setInsertionPoint(undefOp);
-  auto cstOp = rewriter.create<handshake::ConstantOp>(
-      undefOp.getLoc(), resType, cstAttr, getBlockControl(undefOp));
-  inheritBB(undefOp, cstOp);
-  rewriter.replaceOp(undefOp, cstOp.getResult());
-  return success();
-}
->>>>>>> b5e92417
-
-//===-----------------------------------------------------------------------==//
-// Pass driver
-//===-----------------------------------------------------------------------==//
-
-namespace {
+
+      // All other attributes are forwarded without changes
+      attributes.push_back(attr);
+    }
+
+    // Derive function argument and result types
+    NoneType noneType = rewriter.getNoneType();
+    SmallVector<Type, 8> argTypes(funcOp.getArgumentTypes());
+    SmallVector<Type, 8> resTypes(funcOp.getResultTypes());
+    if (resTypes.empty()) {
+      resTypes.push_back(noneType);
+      // The only result should be named "end"
+      auto resNames = ArrayAttr::get(ctx, {StringAttr::get(ctx, "end")});
+      attributes.emplace_back(StringAttr::get(ctx, "resNames"), resNames);
+    }
+    argTypes.push_back(noneType);
+    FunctionType funcType = rewriter.getFunctionType(argTypes, resTypes);
+
+    // Replace the func-level function with a corresponding handshake-level
+    // function
+    rewriter.setInsertionPoint(funcOp);
+    auto newFuncOp = rewriter.create<handshake::FuncOp>(
+        funcOp.getLoc(), funcOp.getName(), funcType, attributes);
+    rewriter.inlineRegionBefore(funcOp.getBody(), newFuncOp.getBody(),
+                                newFuncOp.end());
+    newFuncOp.resolveArgAndResNames();
+
+    rewriter.eraseOp(funcOp);
+    return success();
+  }
+};
 
 /// FPGA18's elastic pass. Runs elastic pass on every function
 /// (func::FuncOp) of the module it is applied on. Succeeds whenever all
@@ -2049,15 +2041,15 @@
     MLIRContext *ctx = &getContext();
     ModuleOp modOp = getOperation();
 
-    CfToHandshakeTypeConverter converter;
-    RewritePatternSet patterns(ctx);
-    patterns.add<LowerFuncToHandshake>(converter, getAnalysis<NameAnalysis>(),
-                                       ctx);
-    patterns.add<ConvertConstants, ConvertCalls, ConvertUndefinedValues>(
-        converter, ctx);
+    // First convert functions from func-level to handshake-level, without
+    // altering their bodies yet
+    mlir::GreedyRewriteConfig config;
+    config.useTopDownTraversal = true;
+    config.enableRegionSimplification = false;
+    RewritePatternSet patterns{ctx};
+    patterns.add<ConvertFuncToHandshake>(ctx);
 
     // All func-level functions must become handshake-level functions
-<<<<<<< HEAD
     ConversionTarget funcTarget(*ctx);
     funcTarget.addIllegalOp<func::FuncOp>();
     funcTarget.addLegalOp<handshake::FuncOp>();
@@ -2094,18 +2086,6 @@
           return signalPassFailure();
       }
     }
-=======
-    ConversionTarget target(*ctx);
-    target.addLegalOp<mlir::ModuleOp>();
-    target.addLegalDialect<handshake::HandshakeDialect, arith::ArithDialect,
-                           math::MathDialect>();
-    target.addIllegalDialect<func::FuncDialect, cf::ControlFlowDialect,
-                             BuiltinDialect>();
-    target.addIllegalOp<arith::ConstantOp>();
-
-    if (failed(applyFullConversion(modOp, target, std::move(patterns))))
-      return signalPassFailure();
->>>>>>> b5e92417
   }
 };
 
