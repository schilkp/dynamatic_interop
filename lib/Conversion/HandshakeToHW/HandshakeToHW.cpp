--- conflicted
+++ resolved
@@ -10,8 +10,8 @@
 //
 //===----------------------------------------------------------------------===//
 
+#include "dynamatic/Conversion/HandshakeToHW.h"
 #include "dynamatic/Analysis/NameAnalysis.h"
-#include "dynamatic/Conversion/HandshakeToHW.h"
 #include "dynamatic/Dialect/HW/HWOpInterfaces.h"
 #include "dynamatic/Dialect/HW/HWOps.h"
 #include "dynamatic/Dialect/HW/HWTypes.h"
@@ -36,16 +36,8 @@
 #include "mlir/IR/Value.h"
 #include "mlir/Support/LogicalResult.h"
 #include "mlir/Transforms/DialectConversion.h"
-<<<<<<< HEAD
-#include "mlir/Transforms/GreedyPatternRewriteDriver.h"
-#include "llvm/ADT/ArrayRef.h"
 #include "llvm/ADT/STLExtras.h"
 #include "llvm/ADT/SmallVector.h"
-#include "llvm/ADT/StringExtras.h"
-=======
-#include "llvm/ADT/STLExtras.h"
-#include "llvm/ADT/SmallVector.h"
->>>>>>> 259f20c4
 #include "llvm/ADT/StringRef.h"
 #include "llvm/ADT/TypeSwitch.h"
 #include "llvm/Support/Debug.h"
@@ -103,7 +95,7 @@
 public:
   /// The MLIR context is used to create string attributes for port names
   /// and types for the clock and reset ports, should they be added.
-  ModuleBuilder(MLIRContext *ctx) : ctx(ctx) {};
+  ModuleBuilder(MLIRContext *ctx) : ctx(ctx){};
 
   /// Builds the module port information from the current list of inputs and
   /// outputs.
@@ -313,7 +305,7 @@
 
 LoweringState::LoweringState(mlir::ModuleOp modOp, NameAnalysis &namer,
                              OpBuilder &builder)
-    : modOp(modOp), namer(namer), edgeBuilder(builder, modOp.getLoc()) {};
+    : modOp(modOp), namer(namer), edgeBuilder(builder, modOp.getLoc()){};
 
 /// Attempts to find an external HW module in the MLIR module with the
 /// provided name. Returns it if it exists, otherwise returns `nullptr`.
@@ -441,7 +433,6 @@
   /// Adds a string parameter.
   void addString(const Twine &name, const Twine &txt) {
     addParam(name, StringAttr::get(ctx, txt));
-<<<<<<< HEAD
 
     // Replace all non-alphanumeric characters by an underscore.
     std::string cleanedName = txt.str();
@@ -450,8 +441,6 @@
         [](char c) { return !std::isalnum(c); }, '_');
 
     modName += "_" + cleanedName;
-=======
->>>>>>> 259f20c4
   };
 
   std::string getOpName() const {
@@ -743,7 +732,7 @@
 class HWBuilder {
 public:
   /// Creates the hardware builder.
-  HWBuilder(MLIRContext *ctx) : modBuilder(ctx) {};
+  HWBuilder(MLIRContext *ctx) : modBuilder(ctx){};
 
   /// Adds a value to the list of operands for the future instance, and its type
   /// to the future external module's input port information.
@@ -1422,8 +1411,7 @@
                      OpBuilder &builder)
       : ConverterBuilder(buildExternalModule(circuitMod, state, builder),
                          IOMapping(state.outputIdx, 0, 5), IOMapping(0, 0, 8),
-                         IOMapping(0, 5, 2),
-                         IOMapping(8, state.inputIdx, 1)) {};
+                         IOMapping(0, 5, 2), IOMapping(8, state.inputIdx, 1)){};
 
 private:
   /// Creates, inserts, and returns the external harware module corresponding to
@@ -1725,59 +1713,6 @@
 
     // Create pattern set
     RewritePatternSet patterns(ctx);
-<<<<<<< HEAD
-    patterns.insert<ConvertFunc, ConvertEnd, ConvertMemInterface>(
-        typeConverter, ctx, lowerState);
-    patterns.insert<
-        ConvertInstance, ConvertToHWInstance<handshake::OEHBOp>,
-        ConvertToHWInstance<handshake::TEHBOp>,
-        ConvertToHWInstance<handshake::ConditionalBranchOp>,
-        ConvertToHWInstance<handshake::BranchOp>,
-        ConvertToHWInstance<handshake::MergeOp>,
-        ConvertToHWInstance<handshake::ControlMergeOp>,
-        ConvertToHWInstance<handshake::MuxOp>,
-        ConvertToHWInstance<handshake::SourceOp>,
-        ConvertToHWInstance<handshake::ConstantOp>,
-        ConvertToHWInstance<handshake::SinkOp>,
-        ConvertToHWInstance<handshake::ForkOp>,
-        ConvertToHWInstance<handshake::LazyForkOp>,
-        ConvertToHWInstance<handshake::MCLoadOp>,
-        ConvertToHWInstance<handshake::LSQLoadOp>,
-        ConvertToHWInstance<handshake::MCStoreOp>,
-        ConvertToHWInstance<handshake::LSQStoreOp>,
-        ConvertToHWInstance<handshake::NotOp>,
-        ConvertToHWInstance<handshake::SharingWrapperOp>,
-        // Arith operations
-        ConvertToHWInstance<arith::AddFOp>, ConvertToHWInstance<arith::AddIOp>,
-        ConvertToHWInstance<arith::AndIOp>,
-        ConvertToHWInstance<arith::BitcastOp>,
-        ConvertToHWInstance<arith::CeilDivSIOp>,
-        ConvertToHWInstance<arith::CeilDivUIOp>,
-        ConvertToHWInstance<arith::CmpFOp>, ConvertToHWInstance<arith::CmpIOp>,
-        ConvertToHWInstance<arith::DivFOp>, ConvertToHWInstance<arith::DivSIOp>,
-        ConvertToHWInstance<arith::DivUIOp>, ConvertToHWInstance<arith::ExtFOp>,
-        ConvertToHWInstance<arith::ExtSIOp>,
-        ConvertToHWInstance<arith::ExtUIOp>,
-        ConvertToHWInstance<arith::FPToSIOp>,
-        ConvertToHWInstance<arith::FPToUIOp>,
-        ConvertToHWInstance<arith::FloorDivSIOp>,
-        ConvertToHWInstance<arith::IndexCastOp>,
-        ConvertToHWInstance<arith::IndexCastUIOp>,
-        ConvertToHWInstance<arith::MulFOp>, ConvertToHWInstance<arith::MulIOp>,
-        ConvertToHWInstance<arith::NegFOp>, ConvertToHWInstance<arith::OrIOp>,
-        ConvertToHWInstance<arith::RemFOp>, ConvertToHWInstance<arith::RemSIOp>,
-        ConvertToHWInstance<arith::RemUIOp>,
-        ConvertToHWInstance<arith::SelectOp>,
-        ConvertToHWInstance<arith::SIToFPOp>,
-        ConvertToHWInstance<arith::ShLIOp>, ConvertToHWInstance<arith::ShRSIOp>,
-        ConvertToHWInstance<arith::ShRUIOp>, ConvertToHWInstance<arith::SubFOp>,
-        ConvertToHWInstance<arith::SubIOp>,
-        ConvertToHWInstance<arith::TruncFOp>,
-        ConvertToHWInstance<arith::TruncIOp>,
-        ConvertToHWInstance<arith::UIToFPOp>,
-        ConvertToHWInstance<arith::XOrIOp>>(typeConverter,
-                                            funcOp->getContext());
-=======
     patterns.insert<ConvertFunc, ConvertMemInterface>(typeConverter, ctx,
                                                       lowerState);
     patterns.insert<ConvertInstance, ConvertToHWInstance<handshake::BufferOp>,
@@ -1797,6 +1732,7 @@
                     ConvertToHWInstance<handshake::MCStoreOp>,
                     ConvertToHWInstance<handshake::LSQStoreOp>,
                     ConvertToHWInstance<handshake::NotOp>,
+                    ConvertToHWInstance<handshake::SharingWrapperOp>,
                     // Arith operations
                     ConvertToHWInstance<handshake::AddFOp>,
                     ConvertToHWInstance<handshake::AddIOp>,
@@ -1821,7 +1757,6 @@
                     ConvertToHWInstance<handshake::TruncIOp>,
                     ConvertToHWInstance<handshake::XOrIOp>>(
         typeConverter, funcOp->getContext());
->>>>>>> 259f20c4
 
     // Everything must be converted to operations in the hw dialect
     ConversionTarget target(*ctx);
