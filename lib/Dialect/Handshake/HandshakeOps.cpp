--- conflicted
+++ resolved
@@ -64,23 +64,11 @@
   return success();
 }
 
-<<<<<<< HEAD
-// A parsing function for the custom directive `custom<SimpleControl>(...)`.
-static ParseResult parseSimpleControl(OpAsmParser &parser, Type &type) {
-  // No parsing needed.
-  // SimpleControl is ControlType without extra bits.
-  // Since the type is uniquely determined, we don’t need to write it explicitly
-  // in the IR. But MLIR doesn’t support this with TypeConstraint. So, we added
-  // a custom directive for ControlType.
-
-  // Specify the control type without extra bits
-=======
 /// Parser for the `custom<SimpleControl>` Tablegen directive.
 static ParseResult parseSimpleControl(OpAsmParser &parser, Type &type) {
   // No parsing needed.
 
   // Make SimpleControl type
->>>>>>> a7a4a104
   type = ControlType::get(parser.getContext());
   return success();
 }
@@ -107,19 +95,9 @@
   printHandshakeType(printer, nullptr, types.back());
 }
 
-<<<<<<< HEAD
-// A printing functino for the custom directive `custom<SimpleControl>(...)`.
-static void printSimpleControl(OpAsmPrinter &, Operation *, Type) {
-  // No printing needed.
-  // SimpleControl is ControlType without extra bits.
-  // Since the type is uniquely determined, we don’t need to write it explicitly
-  // in the IR. But MLIR doesn’t support this with TypeConstraint. So, we added
-  // a custom directive for ControlType.
-=======
 /// Printer for the `custom<SimpleControl>` Tablegen directive.
 static void printSimpleControl(OpAsmPrinter &, Operation *, Type) {
   // No printing needed.
->>>>>>> a7a4a104
 }
 
 static void printHandshakeType(OpAsmPrinter &printer, Type type) {
