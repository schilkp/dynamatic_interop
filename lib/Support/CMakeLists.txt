add_dynamatic_library(DynamaticSupport
<<<<<<< HEAD
  BufferingStrategy.cpp
=======
>>>>>>> e1c16f39
  DOTPrinter.cpp
  LogicBB.cpp

  LINK_LIBS PUBLIC
  MLIRIR
  MLIRSupport
)<|MERGE_RESOLUTION|>--- conflicted
+++ resolved
@@ -1,8 +1,4 @@
 add_dynamatic_library(DynamaticSupport
-<<<<<<< HEAD
-  BufferingStrategy.cpp
-=======
->>>>>>> e1c16f39
   DOTPrinter.cpp
   LogicBB.cpp
 
