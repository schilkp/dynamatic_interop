//===- TimingModels.cpp - Parse/Represent comp. timing models ---*- C++ -*-===//
//
// Dynamatic is under the Apache License v2.0 with LLVM Exceptions.
// See https://llvm.org/LICENSE.txt for license information.
// SPDX-License-Identifier: Apache-2.0 WITH LLVM-exception
//
//===----------------------------------------------------------------------===//
//
// Definitions for timing modeling infrastructure, including the LLVM-style
// fromJSON functions that deserialize a JSON value into a specific object (see
// advanced documentation in ::llvm::json::Value).
//
//===----------------------------------------------------------------------===//

#include "dynamatic/Support/TimingModels.h"
#include "dynamatic/Dialect/Handshake/HandshakeInterfaces.h"
#include "dynamatic/Dialect/Handshake/HandshakeOps.h"
#include "dynamatic/Support/JSON/JSON.h"
#include "mlir/Support/LogicalResult.h"
#include "llvm/ADT/TypeSwitch.h"
#include "llvm/Support/JSON.h"
#include <fstream>

using namespace llvm;
using namespace mlir;
using namespace dynamatic;
using namespace dynamatic::handshake;

namespace ljson = llvm::json;

//===----------------------------------------------------------------------===//
// TimingDatabse definitions
//===----------------------------------------------------------------------===//

unsigned dynamatic::getOpDatawidth(Operation *op) {
  // Handshake operations have various semantics and must be handled on a
  // case-by-case basis
  return llvm::TypeSwitch<Operation *, unsigned>(op)
<<<<<<< HEAD
      .Case<handshake::ExtSIOp, handshake::ExtUIOp, handshake::AddFOp,
            handshake::AddIOp, handshake::AndIOp, handshake::CmpFOp,
            handshake::CmpIOp, handshake::DivFOp, handshake::DivSIOp,
            handshake::DivUIOp, handshake::ExtSIOp, handshake::ExtUIOp,
            handshake::MaximumFOp, handshake::MinimumFOp, handshake::MulFOp,
            handshake::MulIOp, handshake::NegFOp, handshake::OrIOp,
            handshake::SelectOp, handshake::ShLIOp, handshake::ShRSIOp,
            handshake::ShRUIOp, handshake::SubFOp, handshake::SubIOp,
            handshake::TruncIOp, handshake::XOrIOp>([&](auto) {
=======
      .Case<handshake::SelectOp>([&](auto) {
        // The first operand of SelectOp is always an 1-bit wide control signal,
        // so here we look up the width of the second or third input's bitwidth
        return getHandshakeTypeBitWidth(op->getOperand(1).getType());
      })
      .Case<handshake::ArithOpInterface>([&](auto) {
        // This option matches all the handshake equivalent of arith/math
        // operations
>>>>>>> 58fa4c62
        return getHandshakeTypeBitWidth(op->getOperand(0).getType());
      })
      .Case<handshake::MergeLikeOpInterface>(
          [&](handshake::MergeLikeOpInterface mergeLikeOp) {
            return getHandshakeTypeBitWidth(
                mergeLikeOp.getDataOperands().front().getType());
          })
      .Case<handshake::BufferOp, handshake::ForkOp, handshake::LazyForkOp,
            handshake::BranchOp, handshake::SinkOp>([&](auto) {
        return getHandshakeTypeBitWidth(op->getOperand(0).getType());
      })
      .Case<handshake::ConditionalBranchOp>(
          [&](handshake::ConditionalBranchOp condOp) {
            return getHandshakeTypeBitWidth(condOp.getDataOperand().getType());
          })
      .Case<handshake::SourceOp, handshake::ConstantOp>([&](auto) {
        return getHandshakeTypeBitWidth(op->getResult(0).getType());
      })
      .Case<handshake::EndOp, handshake::JoinOp>([&](auto) {
        unsigned maxWidth = 0;
        for (Type ty : op->getOperandTypes())
          maxWidth = std::max(maxWidth, getHandshakeTypeBitWidth(ty));
        return maxWidth;
      })
      .Case<handshake::LoadOpInterface, handshake::StoreOpInterface>([&](auto) {
        return std::max(getHandshakeTypeBitWidth(op->getOperand(0).getType()),
                        getHandshakeTypeBitWidth(op->getOperand(1).getType()));
      })
      .Case<handshake::MemoryOpInterface>(
          [&](handshake::MemoryOpInterface memOp) {
            FuncMemoryPorts ports = getMemoryPorts(memOp);
            return std::max(ports.ctrlWidth,
                            std::max(ports.addrWidth, ports.ctrlWidth));
          })
      .Default([&](auto) {
        op->emitError() << "Operation is unsupported in timing model";
        assert(false && "unsupported operation");
        return dynamatic::MAX_DATAWIDTH;
      });
}

LogicalResult TimingModel::getTotalDataDelay(unsigned bitwidth,
                                             double &delay) const {
  double unitDelay, inPortDelay, outPortDelay;
  if (failed(dataDelay.getCeilMetric(bitwidth, unitDelay)) ||
      failed(inputModel.dataDelay.getCeilMetric(bitwidth, inPortDelay)) ||
      failed(outputModel.dataDelay.getCeilMetric(bitwidth, outPortDelay)))
    return failure();
  delay = unitDelay + inPortDelay + outPortDelay;
  return success();
}

bool TimingDatabase::insertTimingModel(StringRef name, TimingModel &model) {
  return models.insert(std::make_pair(OperationName(name, ctx), model)).second;
}

const TimingModel *TimingDatabase::getModel(OperationName opName) const {
  auto it = models.find(opName);
  if (it == models.end())
    return nullptr;
  return &it->second;
}

const TimingModel *TimingDatabase::getModel(Operation *op) const {
  return getModel(op->getName());
}

LogicalResult TimingDatabase::getLatency(Operation *op, SignalType signalType,
                                         double &latency) const {
  // Our current timing model doesn't have latency information for valid and
  // ready signals, assume it is 0.
  if (signalType != SignalType::DATA) {
    latency = 0.0;
    return success();
  }

  const TimingModel *model = getModel(op);
  if (!model)
    return failure();

  return model->latency.getCeilMetric(op, latency);
}

LogicalResult TimingDatabase::getInternalDelay(Operation *op, SignalType type,
                                               double &delay) const {
  const TimingModel *model = getModel(op);
  if (!model)
    return failure();

  switch (type) {
  case SignalType::DATA:
    return model->dataDelay.getCeilMetric(op, delay);
  case SignalType::VALID:
    delay = model->validDelay;
    return success();
  case SignalType::READY:
    delay = model->readyDelay;
    return success();
  }
}

LogicalResult TimingDatabase::getPortDelay(Operation *op, SignalType signalType,
                                           PortType portType,
                                           double &delay) const {
  const TimingModel *model = getModel(op);
  if (!model)
    return failure();

  const TimingModel::PortModel &portModel =
      portType == PortType::IN ? model->inputModel : model->outputModel;

  switch (signalType) {
  case SignalType::DATA:
    return portModel.dataDelay.getCeilMetric(op, delay);
  case SignalType::VALID:
    delay = portModel.validDelay;
    return success();
  case SignalType::READY:
    delay = portModel.readyDelay;
    return success();
  }
}

LogicalResult TimingDatabase::getTotalDelay(Operation *op, SignalType type,
                                            double &delay) const {
  const TimingModel *model = getModel(op);
  if (!model)
    return failure();
  switch (type) {
  case SignalType::DATA:
    return model->getTotalDataDelay(getOpDatawidth(op), delay);
  case SignalType::VALID:
    delay = model->getTotalValidDelay();
    return success();
  case SignalType::READY:
    delay = model->getTotalReadyDelay();
    return success();
  }
}

LogicalResult TimingDatabase::readFromJSON(std::string &jsonpath,
                                           TimingDatabase &timingDB) {
  // Open the timing database
  std::ifstream inputFile(jsonpath);
  if (!inputFile.is_open()) {
    llvm::errs() << "Failed to open timing database\n";
    return failure();
  }

  // Read the JSON content from the file and into a string
  std::string jsonString;
  std::string line;
  while (std::getline(inputFile, line))
    jsonString += line;

  // Try to parse the string as a JSON
  llvm::Expected<ljson::Value> value = ljson::parse(jsonString);
  if (!value) {
    llvm::errs() << "Failed to parse timing models in \"" << jsonpath << "\"\n";
    return failure();
  }

  // Deserialize into a timing database
  ljson::Path::Root jsonRoot(jsonpath);
  return success(fromJSON(*value, timingDB, ljson::Path(jsonRoot)));
}

//===----------------------------------------------------------------------===//
// JSON parsing
//===----------------------------------------------------------------------===//

/// Returns from the enclosing function if the argument evaluates to false. This
/// is useful in the fromJSON functions.
#define FW_FALSE(ret)                                                          \
  if (!(ret))                                                                  \
    return false;

/// Parses an unsigned number representing a bitwidth from a JSON key. Returns
/// true and sets the second argument to the parsed number if the key represents
/// a valid unsigned number; returns false otherwise.
static bool bitwidthFromJSON(const ljson::ObjectKey &value, unsigned &bitwidth,
                             ljson::Path path) {
  StringRef key = value;
  if (std::any_of(key.begin(), key.end(),
                  [](char c) { return !std::isdigit(c); })) {
    path.report("expected unsigned integer for bitwidth");
    return false;
  }
  bitwidth = std::stoi(key.str());
  return true;
}

/// Deserializes an object of type T that is nested under a list of keys inside
/// the passed JSON object. Behaves like the fromJSON functions (See
/// ::llvm::json::Value's documentation).
template <typename T>
static bool deserializeNested(ArrayRef<std::string> keys,
                              const ljson::Object *object, T &out,
                              ljson::Path path) {
  assert(!keys.empty() && "list of keys must be non-empty");

  size_t lastElem = keys.size() - 1;
  const ljson::Object *currentObj = object;
  ljson::Path currentPath = path;
  for (auto [idx, k] : llvm::enumerate(keys)) {
    currentPath = currentPath.field(k);
    if (idx == lastElem) {
      if (const ljson::Value *value = currentObj->get(k))
        return fromJSON(*value, out, currentPath);
      path.report("expected last key in path to exist");
      return false;
    }
    if (const ljson::Object *nextObject = currentObj->getObject(k))
      currentObj = nextObject;
    else {
      path.report("expected last key in path to exist");
      return false;
    }
  }

  return true;
}

bool dynamatic::fromJSON(const ljson::Value &value,
                         BitwidthDepMetric<double> &metric, ljson::Path path) {
  const ljson::Object *object = value.getAsObject();
  if (!object) {
    path.report("expected JSON object");
    return false;
  }

  for (const auto &[bitwidthKey, metricValue] : *object) {
    unsigned bitwidth;
    if (!bitwidthFromJSON(bitwidthKey, bitwidth, path.field(bitwidthKey)))
      return false;
    double dataValue;
    if (!fromJSON(metricValue, dataValue, path.field(bitwidthKey))) {
      return false;
    }
    metric.data[bitwidth] = dataValue;
  }
  return true;
}

static const std::string LATENCY[] = {"latency"};
static const std::string DELAY[] = {"delay", "data"};
static const std::string DELAY_VALID[] = {"delay", "valid", "1"};
static const std::string DELAY_READY[] = {"delay", "ready", "1"};
static const std::string BUF_TRANS[] = {"transparentBuffer"};
static const std::string BUF_OPAQUE[] = {"opaqueBuffer"};
static const std::string DELAY_VR[] = {"delay", "VR"};
static const std::string DELAY_CV[] = {"delay", "CV"};
static const std::string DELAY_CR[] = {"delay", "CR"};
static const std::string DELAY_VC[] = {"delay", "VC"};
static const std::string DELAY_VD[] = {"delay", "VD"};

bool dynamatic::fromJSON(const ljson::Value &value,
                         TimingModel::PortModel &model, ljson::Path path) {
  const ljson::Object *object = value.getAsObject();
  if (!object) {
    path.report("expected JSON object");
    return false;
  }

  // Deserialize the data delays
  FW_FALSE(deserializeNested(DELAY, object, model.dataDelay, path));
  // Deserialize the valid/ready delays
  FW_FALSE(deserializeNested(DELAY_VALID, object, model.validDelay, path));
  FW_FALSE(deserializeNested(DELAY_READY, object, model.readyDelay, path));
  // Deserialize the number of buffer slots of each type
  FW_FALSE(deserializeNested(BUF_TRANS, object, model.transparentSlots, path));
  FW_FALSE(deserializeNested(BUF_OPAQUE, object, model.opaqueSlots, path));
  return true;
}

bool dynamatic::fromJSON(const ljson::Value &value, TimingModel &model,
                         ljson::Path path) {

  const ljson::Object *object = value.getAsObject();
  if (!object) {
    path.report("expected JSON object");
    return false;
  }

  // Deserialize the latencies
  FW_FALSE(deserializeNested(LATENCY, object, model.latency, path));
  // Deserialize the data delays
  FW_FALSE(deserializeNested(DELAY, object, model.dataDelay, path));
  // Deserialize the valid/ready delay
  FW_FALSE(deserializeNested(DELAY_VALID, object, model.validDelay, path));
  FW_FALSE(deserializeNested(DELAY_READY, object, model.readyDelay, path));

  // Deserialize the wire-to-wire delays
  FW_FALSE(deserializeNested(DELAY_VR, object, model.validToReady, path));
  FW_FALSE(deserializeNested(DELAY_CV, object, model.condToValid, path));
  FW_FALSE(deserializeNested(DELAY_CR, object, model.condToReady, path));
  FW_FALSE(deserializeNested(DELAY_VC, object, model.validToCond, path));
  FW_FALSE(deserializeNested(DELAY_VD, object, model.validToData, path));

  // Deserialize the input ports' model
  if (const ljson::Value *value = object->get("inport")) {
    FW_FALSE(fromJSON(*value, model.inputModel, path.field("inport")));
  } else {
    path.report("expected to find \"inport\" key");
    return false;
  }

  // Deserialize the output ports' model
  if (const ljson::Value *value = object->get("outport")) {
    FW_FALSE(fromJSON(*value, model.outputModel, path.field("outport")));
  } else {
    path.report("expected to find \"outport\" key");
    return false;
  }

  return true;
}

bool dynamatic::fromJSON(const ljson::Value &jsonValue,
                         TimingDatabase &timingDB, ljson::Path path) {
  const ljson::Object *components = jsonValue.getAsObject();
  if (!components)
    return false;

  for (const auto &[opName, cmpInfo] : *components) {
    TimingModel model;
    ljson::Path opPath = path.field(opName);
    fromJSON(cmpInfo, model, opPath);
    if (!timingDB.insertTimingModel(opName, model)) {
      opPath.report("Overriding existing timing model for operation");
      return false;
    }
  }
  return true;
}<|MERGE_RESOLUTION|>--- conflicted
+++ resolved
@@ -36,17 +36,6 @@
   // Handshake operations have various semantics and must be handled on a
   // case-by-case basis
   return llvm::TypeSwitch<Operation *, unsigned>(op)
-<<<<<<< HEAD
-      .Case<handshake::ExtSIOp, handshake::ExtUIOp, handshake::AddFOp,
-            handshake::AddIOp, handshake::AndIOp, handshake::CmpFOp,
-            handshake::CmpIOp, handshake::DivFOp, handshake::DivSIOp,
-            handshake::DivUIOp, handshake::ExtSIOp, handshake::ExtUIOp,
-            handshake::MaximumFOp, handshake::MinimumFOp, handshake::MulFOp,
-            handshake::MulIOp, handshake::NegFOp, handshake::OrIOp,
-            handshake::SelectOp, handshake::ShLIOp, handshake::ShRSIOp,
-            handshake::ShRUIOp, handshake::SubFOp, handshake::SubIOp,
-            handshake::TruncIOp, handshake::XOrIOp>([&](auto) {
-=======
       .Case<handshake::SelectOp>([&](auto) {
         // The first operand of SelectOp is always an 1-bit wide control signal,
         // so here we look up the width of the second or third input's bitwidth
@@ -55,7 +44,6 @@
       .Case<handshake::ArithOpInterface>([&](auto) {
         // This option matches all the handshake equivalent of arith/math
         // operations
->>>>>>> 58fa4c62
         return getHandshakeTypeBitWidth(op->getOperand(0).getType());
       })
       .Case<handshake::MergeLikeOpInterface>(
