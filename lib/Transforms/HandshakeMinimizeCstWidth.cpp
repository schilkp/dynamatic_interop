//===- HandshakeMinimizeCstWidth.cpp - Min. constants bitwidth --*- C++ -*-===//
//
// Implements the handshake-minimize-cst-width pass, which minimizes the
// bitwidth of all constants. The pass matches on all Handshake constants in the
// IR, determines the minimum bitwidth necessary to hold their value, and
// updates their result/attribute type match to this minimal value.
//
//===----------------------------------------------------------------------===//

#include "dynamatic/Transforms/HandshakeMinimizeCstWidth.h"
#include "circt/Dialect/Handshake/HandshakeOps.h"
#include "dynamatic/Analysis/ConstantAnalysis.h"
#include "dynamatic/Support/LogicBB.h"
#include "mlir/Dialect/Arith/IR/Arith.h"
#include "mlir/Transforms/GreedyPatternRewriteDriver.h"
#include "llvm/Support/Debug.h"

#define DEBUG_TYPE "BITWIDTH"

STATISTIC(savedBits, "Number of saved bits");

/// Inserts an extension op after the constant op that extends the constant's
/// integer result to a provided destination type. The function assumes that it
/// makes sense to extend the former type into the latter type.
static void insertExtOp(handshake::ConstantOp toExtend,
                        handshake::ConstantOp toReplace, Type dstType,
                        PatternRewriter &rewriter) {
  rewriter.setInsertionPointAfter(toExtend);
  auto extOp = rewriter.create<arith::ExtSIOp>(toExtend.getLoc(), dstType,
                                               toExtend.getResult());
  inheritBB(toExtend, extOp);
  rewriter.replaceAllUsesExcept(toReplace.getResult(), extOp.getResult(),
                                extOp);
}

unsigned dynamatic::computeRequiredBitwidth(APInt val) {
  bool isNegative = false;
  if (val.isNegative()) {
    isNegative = true;
    int64_t negVal = val.getSExtValue();
    if (negVal - 1 == 0)
      // The value is the minimum number representable on 64 bits
      return APInt::APINT_BITS_PER_WORD;

    // Flip the sign to make it positive
    val = APInt(APInt::APINT_BITS_PER_WORD, -negVal);
  }

  unsigned log = val.logBase2();
  return val.isPowerOf2() && isNegative ? log + 1 : log + 2;
}

namespace {

/// Minimizes the bitwidth used by Handshake constants as much as possible. If
/// the bitwidth is reduced, inserts an extension operation after the constant
/// so that users of the constant result can keep using the same value type.
struct MinimizeConstantBitwidth
    : public OpRewritePattern<handshake::ConstantOp> {
  using OpRewritePattern<handshake::ConstantOp>::OpRewritePattern;

  MinimizeConstantBitwidth(bool optNegatives, MLIRContext *ctx)
      : OpRewritePattern<handshake::ConstantOp>(ctx),
        optNegatives(optNegatives){};

  LogicalResult matchAndRewrite(handshake::ConstantOp cstOp,
                                PatternRewriter &rewriter) const override {
    // Only consider integer attributes
    auto intAttr = dyn_cast<mlir::IntegerAttr>(cstOp.getValue());
    if (!intAttr)
      return failure();
    IntegerType oldType = cast<IntegerType>(cstOp.getResult().getType());

    // We only support reducing signless values that fit on 64 bits or less
    APInt val = intAttr.getValue();
    if (oldType.getSignedness() != IntegerType::SignednessSemantics::Signless ||
        !val.isSingleWord())
      return failure();

    // Do not optimize negative values
    if (val.isNegative() && !optNegatives)
      return failure();

    // Check if we can reduce the bitwidth
    unsigned newBitwidth = computeRequiredBitwidth(val);
    if (newBitwidth >= oldType.getWidth())
      return failure();

    // Create the new constant attribute
    IntegerType newType = IntegerType::get(cstOp.getContext(), newBitwidth,
                                           oldType.getSignedness());
    IntegerAttr newAttr;
    if (oldType.isUnsigned())
      newAttr = IntegerAttr::get(newType, val.getZExtValue());
    else
      newAttr = IntegerAttr::get(newType, val.getSExtValue());

    // Update the constant's result and attribute type
    rewriter.updateRootInPlace(cstOp, [&] {
      cstOp.getResult().setType(newType);
      cstOp.setValueAttr(newAttr);
    });

    // Check whether bitwidth minimization created a duplicated constant
    if (auto otherCstOp = findEquivalentCst(cstOp)) {
      // Insert an extension operation to compensate for bitwidth minimization
      insertExtOp(otherCstOp, cstOp, oldType, rewriter);
      savedBits += oldType.getWidth();
      return success();
    }

    // Insert an extension operation to compensate for bitwidth minimization
    insertExtOp(cstOp, cstOp, oldType, rewriter);
    savedBits += oldType.getWidth() - newBitwidth;
    return success();
  }

private:
  /// Whether to allow optimization of negative values.
  bool optNegatives;
};

/// Erases redundant extension operations (ones that have the same operand and
/// destination type as another extension operation). This pattern explicitly
/// restricts itself to extension operations that are being fed by constants.
/// Its goal is just to make sure that this pass doesn't create extraneous
/// useless extensions.
struct EraseRedundantExtension : public OpRewritePattern<arith::ExtSIOp> {
  using OpRewritePattern<arith::ExtSIOp>::OpRewritePattern;

  LogicalResult matchAndRewrite(arith::ExtSIOp extOp,
                                PatternRewriter &rewriter) const override {
    // Only match on extension operations that extend constants
    Value extOperand = extOp.getIn();
    Operation *defOp = extOperand.getDefiningOp();
    if (!defOp || !isa<handshake::ConstantOp>(defOp))
      return failure();

    // Get the enclosing function
    auto funcOp = extOp->getParentOfType<handshake::FuncOp>();
    assert(funcOp && "extension operation should have parent function");

    // Try to find an equivalent extension operation
    Type extDstType = extOp.getOut().getType();
    for (auto otherExtOp : funcOp.getOps<arith::ExtSIOp>()) {
      // Don't match ourself
      if (extOp == otherExtOp)
        continue;

      if (extOperand == otherExtOp.getIn() &&
          extDstType == otherExtOp.getOut().getType()) {
        // Replace uses of the current extension with the equivalent one (same
        // operand and same result type) we found
        rewriter.replaceOp(extOp, otherExtOp.getOut());
        return success();
      }
    }

    return failure();
  }
};

/// Erases redundant extension operations (ones that have the same operand and
/// destination type as another extension operation). This pattern explicitly
/// restricts itself to extension operations that are being fed by constants.
/// Its goal is just to make sure that this pass doesn't create extraneous
/// useless extensions.
struct EraseRedundantExtension : public OpRewritePattern<arith::ExtSIOp> {
  using OpRewritePattern<arith::ExtSIOp>::OpRewritePattern;

  LogicalResult matchAndRewrite(arith::ExtSIOp extOp,
                                PatternRewriter &rewriter) const override {
    // Only match on extension operations that extend constants
    Value extOperand = extOp.getIn();
    Operation *defOp = extOperand.getDefiningOp();
    if (!defOp || !isa<handshake::ConstantOp>(defOp))
      return failure();

    // Get the enclosing function
    auto funcOp = extOp->getParentOfType<handshake::FuncOp>();
    assert(funcOp && "extension operation should have parent function");

    // Try to find an equivalent extension operation
    Type extDstType = extOp.getOut().getType();
    for (auto otherExtOp : funcOp.getOps<arith::ExtSIOp>()) {
      // Don't match ourself
      if (extOp == otherExtOp)
        continue;

      if (extOperand == otherExtOp.getIn() &&
          extDstType == otherExtOp.getOut().getType()) {
        // Replace uses of the current extension with the equivalent one (same
        // operand and same result type) we found
        rewriter.replaceOp(extOp, otherExtOp.getOut());
        return success();
      }
    }

    return failure();
  }
};

/// Driver for the constant bitwidth reduction pass. A greedy pattern rewriter
/// matches on all Handshake constants and minimizes their bitwidth.
struct HandshakeMinimizeCstWidthPass
    : public dynamatic::impl::HandshakeMinimizeCstWidthBase<
          HandshakeMinimizeCstWidthPass> {

  HandshakeMinimizeCstWidthPass(bool optNegatives) {
    this->optNegatives = optNegatives;
  }

  void runOnOperation() override {
    auto *ctx = &getContext();
    mlir::ModuleOp mod = getOperation();

    mlir::GreedyRewriteConfig config;
    config.useTopDownTraversal = true;
    config.enableRegionSimplification = false;
    RewritePatternSet patterns{ctx};
<<<<<<< HEAD
    patterns.add<MinimizeConstantBitwidth, EraseRedundantExtension>(ctx);
=======
    patterns.add<MinimizeConstantBitwidth>(optNegatives, ctx);
    patterns.add<EraseRedundantExtension>(ctx);
>>>>>>> e1c16f39
    if (failed(applyPatternsAndFoldGreedily(mod, std::move(patterns), config)))
      return signalPassFailure();

    LLVM_DEBUG(llvm::dbgs() << "Number of saved bits is " << savedBits << "\n");
  };
};

} // namespace

std::unique_ptr<mlir::OperationPass<mlir::ModuleOp>>
dynamatic::createHandshakeMinimizeCstWidth(bool optNegatives) {
  return std::make_unique<HandshakeMinimizeCstWidthPass>(optNegatives);
}<|MERGE_RESOLUTION|>--- conflicted
+++ resolved
@@ -218,12 +218,8 @@
     config.useTopDownTraversal = true;
     config.enableRegionSimplification = false;
     RewritePatternSet patterns{ctx};
-<<<<<<< HEAD
-    patterns.add<MinimizeConstantBitwidth, EraseRedundantExtension>(ctx);
-=======
     patterns.add<MinimizeConstantBitwidth>(optNegatives, ctx);
     patterns.add<EraseRedundantExtension>(ctx);
->>>>>>> e1c16f39
     if (failed(applyPatternsAndFoldGreedily(mod, std::move(patterns), config)))
       return signalPassFailure();
 
