--- conflicted
+++ resolved
@@ -1,82 +1,5 @@
 // RUN: dynamatic-opt %s --split-input-file --verify-diagnostics
 
-<<<<<<< HEAD
-// expected-error @below {{failed to parse ChannelType parameter 'dataType' which must be IntegerType or FloatType}}
-handshake.func @invalidDataType(%arg0: !handshake.channel<!handshake.control<>>) -> !handshake.control<>
-
-// -----
-
-// expected-error @below {{failed to parse extra signal type which must be IntegerType or FloatType}}
-// expected-error @below {{failed to parse ChannelType parameter 'extraSignals' which is to be a ArrayRef<ExtraSignal>}}
-handshake.func @invalidExtraType(%arg0: !handshake.channel<i32, [extra: !handshake.control<>]>) -> !handshake.control<> 
-
-// -----
-
-// expected-error @below {{duplicated extra signal name, signal names must be unique}}
-// expected-error @below {{failed to parse ChannelType parameter 'extraSignals' which is to be a ArrayRef<ExtraSignal>}}
-handshake.func @duplicateExtraNames(%arg0: !handshake.channel<i32, [extra: i16, extra: f16]>) -> !handshake.control<>
-
-// -----
-
-handshake.func @invalidUnbundleControlMissingReady(%ctrl: !handshake.control<>) {
-  // expected-error @below {{custom op 'handshake.unbundle' 1 operands present, but expected 2}}
-  %valid = unbundle %ctrl : <> to _  
-  end
-}
-
-// -----
-
-// expected-note @below {{prior use here}}
-handshake.func @invalidUnbundleControlBadReady(%ctrl: !handshake.control<>, %badReady: i2) {
-  // expected-error @below {{use of value '%badReady' expects different type than prior uses: 'i1' vs 'i2'}}
-  %valid = unbundle %ctrl [%badReady] : <> to _ 
-  end
-}
-
-// -----
-
-handshake.func @invalidUnbundleChannelNotEnoughResults(%channel: !handshake.channel<i32>) {
-  // expected-error @below {{operation defines 2 results but was provided 1 to bind}}
-  %badCtrl = unbundle %channel : <i32> to _ 
-  end
-}
-
-// -----
-
-handshake.func @invalidUnbundleChannelMisingUp(%channel: !handshake.channel<i32, [extraUp: i1 (U), extraDown: i4]>) -> !handshake.control<> {
-  // expected-error @below {{custom op 'handshake.unbundle' 1 operands present, but expected 2}}
-  %ctrl, %data, %extraDown = unbundle %channel : <i32, [extraUp: i1 (U), extraDown: i4]> to _ 
-  end %ctrl : !handshake.control<>
-}
-
-// -----
-
-// expected-note @below {{prior use here}}
-handshake.func @invalidUnbundleChannelBadUp(%channel: !handshake.channel<i32, [extraUp: i1 (U), extraDown: i4]>, %badExtraUp: i2) -> !handshake.control<> {
-  // expected-error @below {{use of value '%badExtraUp' expects different type than prior uses: 'i1' vs 'i2'}}
-  %ctrl, %data, %extraDown = unbundle %channel [%badExtraUp] : <i32, [extraUp: i1 (U), extraDown: i4]> to _ 
-  end %ctrl : !handshake.control<>
-}
-
-// -----
-
-handshake.func @invalidUnbundleChannelExtraUp(%channel: !handshake.channel<i32, [extraUp: i1 (U), extraDown: i4]>, %extraUp: i1, %otherExtraUp: i1) -> !handshake.control<> {
-  // expected-error @below {{custom op 'handshake.unbundle' 3 operands present, but expected 2}}
-  %ctrl, %data, %extraDown = unbundle %channel [%extraUp, %otherExtraUp] : <i32, [extraUp: i1 (U), extraDown: i4]> to _
-  end %ctrl : !handshake.control<>
-}
-
-// -----
-
-handshake.func @invalidUnbundleChannelMisingDown(%channel: !handshake.channel<i32, [extraUp: i1 (U), extraDown: i4]>, %extraUp: i1) -> !handshake.control<> {
-  // expected-error @below {{operation defines 3 results but was provided 2 to bind}}
-  %ctrl, %data = unbundle %channel [%extraUp] : <i32, [extraUp: i1 (U), extraDown: i4]> to _ 
-  end %ctrl : !handshake.control<>
-}
-
-// -----
-
-=======
 // expected-error @below {{expected data type to be IntegerType or FloatType, but got 'index'}}
 handshake.func @invalidDataType(%arg0: !handshake.channel<index>) 
 
@@ -160,7 +83,6 @@
 
 // -----
 
->>>>>>> a90f1f54
 handshake.func @invalidUnbundleChannelExtraDown(%channel: !handshake.channel<i32, [extraUp: i1 (U), extraDown: i4]>, %extraUp: i1) -> !handshake.control<> {
   // expected-error @below {{operation defines 3 results but was provided 4 to bind}}
   %ctrl, %data, %extraDown, %badExtraDown = unbundle %channel [%extraUp] : <i32, [extraUp: i1 (U), extraDown: i4]> to _ 
