//===- dynamatic-opt.cpp - The dynamatic-opt driver -------------*- C++ -*-===//
//
// This file implements the dynamatic-opt tool, which is the Dynamatic analog of
// mlir-opt. It allows access to all compiler passes that Dynamatic users may
// care about, that is all passes defined in the superproject as well as certain
// passes defined within upstream MLIR, Polygeist, and CIRCT.
//
//===----------------------------------------------------------------------===//

#include "dynamatic/InitAllDialects.h"
#include "dynamatic/InitAllPasses.h"
#include "experimental/InitAllPasses.h" // TODO: fix linking error
#include "mlir/Pass/PassRegistry.h"
#include "mlir/Tools/mlir-opt/MlirOptMain.h"
#include "mlir/Transforms/Passes.h"
#include "tutorials/InitAllPasses.h"

// Defined in the test directory, no public header.
namespace dynamatic {
namespace experimental {
namespace test {
void registerTestCDGAnalysisPass();
} // namespace test
} // namespace experimental
} // namespace dynamatic

void registerTestPasses() {
  dynamatic::experimental::test::registerTestCDGAnalysisPass();
}

int main(int argc, char **argv) {
  mlir::DialectRegistry registry;

  // Register specific dialects and passes we want
  dynamatic::registerAllDialects(registry);
  dynamatic::registerAllPasses();
  dynamatic::tutorials::registerAllPasses();
<<<<<<< HEAD
  dynamatic::experimental::registerAllPasses();
=======
>>>>>>> e1c16f39
  registerTestPasses();

  // Register the standard passes we want
  mlir::registerCSEPass();
  mlir::registerSCCPPass();
  mlir::registerInlinerPass();
  mlir::registerCanonicalizerPass();
  mlir::registerSymbolDCEPass();

  return mlir::failed(mlir::MlirOptMain(
      argc, argv, "Dynamatic modular optimizer driver", registry));
}<|MERGE_RESOLUTION|>--- conflicted
+++ resolved
@@ -35,10 +35,8 @@
   dynamatic::registerAllDialects(registry);
   dynamatic::registerAllPasses();
   dynamatic::tutorials::registerAllPasses();
-<<<<<<< HEAD
   dynamatic::experimental::registerAllPasses();
-=======
->>>>>>> e1c16f39
+
   registerTestPasses();
 
   // Register the standard passes we want
