#!/bin/bash

source "$1"/tools/dynamatic/scripts/utils.sh

# ============================================================================ #
# Variable definitions
# ============================================================================ #

# Script arguments
DYNAMATIC_DIR=$1
OUTPUT_DIR=$2
KERNEL_NAME=$3
HDL=$4

# Set the correct config file
if [ "$HDL" == "vhdl" ]; then
  RTL_CONFIG="$DYNAMATIC_DIR/data/rtl-config.json"
elif [ "$HDL" == "verilog" ]; then
  RTL_CONFIG="$DYNAMATIC_DIR/data/rtl-config-verilog.json"
fi

# Generated directories/files
HDL_DIR="$OUTPUT_DIR/hdl"
COMP_DIR="$OUTPUT_DIR/comp"

# ============================================================================ #
# HDL writing flow
# ============================================================================ #

# Reset output directory
rm -rf "$HDL_DIR" && mkdir -p "$HDL_DIR"

<<<<<<< HEAD
"$DYNAMATIC_DIR/bin/export-rtl" "$COMP_DIR/hw.mlir" "$HDL_DIR" \
  $RTL_CONFIG --dynamatic-path "$DYNAMATIC_DIR" \
  --hdl $HDL
=======
# Set the correct config file
RTL_CONFIG=""
if [ "$HDL" == "vhdl" ]; then
  RTL_CONFIG="$DYNAMATIC_DIR/data/rtl-config.json"
elif [ "$HDL" == "verilog" ]; then
  RTL_CONFIG="$DYNAMATIC_DIR/data/rtl-config-verilog.json"
fi

"$DYNAMATIC_DIR/bin/export-rtl" "$COMP_DIR/hw.mlir" "$HDL_DIR" $RTL_CONFIG \
  --dynamatic-path "$DYNAMATIC_DIR" --hdl $HDL
>>>>>>> a90f1f54
exit_on_fail "Failed to export RTL ($HDL)" "Exported RTL ($HDL)"

echo_info "HDL generation succeeded"<|MERGE_RESOLUTION|>--- conflicted
+++ resolved
@@ -30,11 +30,6 @@
 # Reset output directory
 rm -rf "$HDL_DIR" && mkdir -p "$HDL_DIR"
 
-<<<<<<< HEAD
-"$DYNAMATIC_DIR/bin/export-rtl" "$COMP_DIR/hw.mlir" "$HDL_DIR" \
-  $RTL_CONFIG --dynamatic-path "$DYNAMATIC_DIR" \
-  --hdl $HDL
-=======
 # Set the correct config file
 RTL_CONFIG=""
 if [ "$HDL" == "vhdl" ]; then
@@ -45,7 +40,6 @@
 
 "$DYNAMATIC_DIR/bin/export-rtl" "$COMP_DIR/hw.mlir" "$HDL_DIR" $RTL_CONFIG \
   --dynamatic-path "$DYNAMATIC_DIR" --hdl $HDL
->>>>>>> a90f1f54
 exit_on_fail "Failed to export RTL ($HDL)" "Exported RTL ($HDL)"
 
 echo_info "HDL generation succeeded"